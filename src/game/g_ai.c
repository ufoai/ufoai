/**
 * @file g_ai.c
 * @brief Artificial Intelligence.
 */

/*
Copyright (C) 2002-2007 UFO: Alien Invasion team.

This program is free software; you can redistribute it and/or
modify it under the terms of the GNU General Public License
as published by the Free Software Foundation; either version 2
of the License, or (at your option) any later version.

This program is distributed in the hope that it will be useful,
but WITHOUT ANY WARRANTY; without even the implied warranty of
MERCHANTABILITY or FITNESS FOR A PARTICULAR PURPOSE.

See the GNU General Public License for more details.

You should have received a copy of the GNU General Public License
along with this program; if not, write to the Free Software
Foundation, Inc., 59 Temple Place - Suite 330, Boston, MA  02111-1307, USA.

*/

#include "g_local.h"
#include "../common/filesys.h"

#include "lua/lauxlib.h"


#define		POS3_METATABLE		"pos3"
#define		ACTOR_METATABLE		"actor"

/*
 * Provides an api like luaL_dostring for buffers.
 */
#define luaL_dobuffer(L, b, n, s) \
   (luaL_loadbuffer(L, b, n, s) || lua_pcall(L, 0, LUA_MULTRET, 0))
#define AIL_invalidparameter(n)	\
   Com_Printf("AIL: Invalid parameter #%d in '%s'.\n",n,__func__)


typedef struct {
	pos3_t to;			/**< grid pos to walk to */
	pos3_t stop;		/**< grid pos to stop at (e.g. hiding spots) */
	byte mode;			/**< shoot_types_t */
	byte shots;			/**< how many shoots can this actor do - only set this if the target is an actor */
	edict_t *target;	/**< the target edict */
	const fireDef_t *fd;/**< the firemode to use for shooting */
	int z_align;		/**< the z-align for every shoot */
} aiAction_t;


/*
 * Wrapper around edict.
 */
typedef struct aiActor_s {
	edict_t *ent;
} aiActor_t;


/*
 * Stores the current actor running Lua commands.
 */
static edict_t *AIL_ent = NULL;
static player_t *AIL_player = NULL;


/*
 * Actor metatable.
 */
/* Internal functions. */
static int actorL_register(lua_State *L);
static int lua_isactor(lua_State *L, int index);
static aiActor_t* lua_toactor(lua_State *L, int index);
static aiActor_t* lua_pushactor(lua_State *L, aiActor_t *actor);
/* Metatable functions. */
static int actorL_tostring(lua_State *L);
static int actorL_pos(lua_State *L);
static int actorL_shoot(lua_State *L);
static int actorL_face(lua_State *L);
static int actorL_team(lua_State *L);
static const luaL_reg actorL_methods[] = {
	{"__tostring", actorL_tostring},
	{"pos", actorL_pos},
	{"shoot", actorL_shoot},
	{"face", actorL_face},
	{"team", actorL_team},
	{0, 0}
};


/*
 * pos3 metatable.
 */
/* Internal functions. */
static int pos3L_register(lua_State *L);
static int lua_ispos3(lua_State *L, int index);
static pos3_t* lua_topos3(lua_State *L, int index);
static pos3_t* lua_pushpos3(lua_State *L, pos3_t *pos);
/* Metatable functions. */
static int pos3L_tostring(lua_State *L);
static int pos3L_goto(lua_State *L);
static int pos3L_face(lua_State *L);
static const luaL_reg pos3L_methods[] = {
	{"__tostring", pos3L_tostring},
	{"goto", pos3L_goto},
	{"face", pos3L_face},
	{0, 0}
};


/*
 * General AI bindings.
 */
static int AIL_print(lua_State *L);
static int AIL_see(lua_State *L);
static int AIL_crouch(lua_State *L);
static int AIL_TU(lua_State *L);
static int AIL_reactionfire(lua_State *L);
static int AIL_roundsleft(lua_State *L);
static int AIL_canreload(lua_State *L);
static int AIL_reload(lua_State *L);
static int AIL_positionshoot(lua_State *L);
static int AIL_positionhide(lua_State *L);
static const luaL_reg AIL_methods[] = {
	{"print", AIL_print},
	{"see", AIL_see},
	{"crouch", AIL_crouch},
	{"TU", AIL_TU},
	{"reactionfire", AIL_reactionfire},
	{"roundsleft", AIL_roundsleft},
	{"canreload", AIL_canreload},
	{"reload", AIL_reload},
	{"positionshoot", AIL_positionshoot},
	{"positionhide", AIL_positionhide},
	{0, 0}
};


/*
 * Prototypes.
 */
static void AI_TurnIntoDirection(edict_t *aiActor, pos3_t pos);


/*
 *    A C T O R L
 */

/**
 * @brief Registers the actor metatable in the lua_State.
 * @param[in] L State to register the metatable in.
 * @return 0 on success.
 */
static int actorL_register (lua_State *L)
{
	/* Create the metatable */
	luaL_newmetatable(L, ACTOR_METATABLE);

	/* Create the access table */
	lua_pushvalue(L, -1);
	lua_setfield(L, -2, "__index");

	/* Register the values */
	luaL_register(L, NULL, actorL_methods);

	return 0; /* No error */
}

/**
 * @brief Checks to see if there is a actor metatable at index in the lua_State.
 * @param[in] L Lua state to check.
 * @param[in] index Index to check for a actor metatable.
 * @return 1 if index has a actor metatable otherwise returns 0.
 */
static int lua_isactor (lua_State *L, int index)
{
	int ret;

	if (lua_getmetatable(L, index) == 0)
		return 0;
	lua_getfield(L, LUA_REGISTRYINDEX, ACTOR_METATABLE);

	ret = 0;
	if (lua_rawequal(L, -1, -2))  /* does it have the correct metatable? */
		ret = 1;

	lua_pop(L, 2);  /* remove both metatables */
	return ret;
}

/**
 * @brief Returns the actor from the metatable at index.
 */
static aiActor_t* lua_toactor (lua_State *L, int index)
{
	if (lua_isactor(L,index)) {
		return (aiActor_t*) lua_touserdata(L, index);
	}
	luaL_typerror(L, index, ACTOR_METATABLE);
	return NULL;
}

/**
 * @brief Pushes a actor as a metatable at the top of the stack.
 */
static aiActor_t* lua_pushactor (lua_State *L, aiActor_t *actor)
{
	aiActor_t *a;
	a = (aiActor_t*) lua_newuserdata(L, sizeof(*a));
	memcpy(a, actor, sizeof(*a));
	luaL_getmetatable(L, ACTOR_METATABLE);
	lua_setmetatable(L, -2);
	return a;
}

/**
 * @brief Pushes the actor as a string.
 */
static int actorL_tostring (lua_State *L)
{
	aiActor_t *target;
	char buf[MAX_VAR];

	assert(lua_isactor(L, 1));

	target = lua_toactor(L, 1);
	Com_sprintf(buf, sizeof(buf), "Actor( %s )", target->ent->chr.name);

	lua_pushstring(L, buf);
	return 1;
}

/*
 * @brief Gets the actors position.
 */
static int actorL_pos (lua_State *L)
{
	aiActor_t *target;

	assert(lua_isactor(L, 1));

	target = lua_toactor(L, 1);
	lua_pushpos3(L, &target->ent->pos);
	return 1;
}

/**
 * @brief Shoots the actor.
 */
static int actorL_shoot (lua_State *L)
{
	int fm, tu, shots;
	aiActor_t *target;
	int weapFdsIdx;
	const objDef_t *od;     /* Ammo pointer. */
	const objDef_t *weapon; /* Weapon pointer. */
	const fireDef_t *fd;    /* Fire-definition pointer. */

	assert(lua_isactor(L, 1));

	/* Target */
	target = lua_toactor(L, 1);

	/* Figure out weapon to use. */
	if (IS_SHOT_RIGHT(fm) && RIGHT(AIL_ent)
			&& RIGHT(AIL_ent)->item.m
			&& RIGHT(AIL_ent)->item.t->weapon
			&& (!RIGHT(AIL_ent)->item.t->reload
				|| RIGHT(AIL_ent)->item.a > 0)) {
		od = RIGHT(AIL_ent)->item.m;
		weapon = RIGHT(AIL_ent)->item.t;
	} else if (IS_SHOT_LEFT(fm) && LEFT(AIL_ent)
			&& LEFT(AIL_ent)->item.m
			&& LEFT(AIL_ent)->item.t->weapon
			&& (!LEFT(AIL_ent)->item.t->reload
				|| LEFT(AIL_ent)->item.a > 0)) {
		od = LEFT(AIL_ent)->item.m;
		weapon = LEFT(AIL_ent)->item.t;
	} else {
		/* Failure - no weapon. */
		lua_pushboolean(L, 0);
		return 1;
	}

	/* Number of TU to spend shooting, adjust fire mode to that. */
	if (lua_gettop(L) > 1) {
		assert(lua_isnumber(L, 2)); /* Must be a number. */

		tu = (int) lua_tonumber(L, 2);
		weapFdsIdx = FIRESH_FiredefsIDXForWeapon(od, weapon);
		fd = &od->fd[weapFdsIdx][0];
		shots = tu / fd->time;
	}

	while (shots > 0) {
		shots--;
		/* @todo actually handle fire modes */
		G_ClientShoot(AIL_player, AIL_ent->number, target->ent->pos,
				0, 0, NULL, qtrue, 0);
	}

	/* Success. */
	lua_pushboolean(L, 1);
	return 1;
}

/**
 * @brief Makes the actor face the position.
 */
static int actorL_face (lua_State *L)
{
	aiActor_t *target;

	assert(lua_isactor(L, 1));

	AI_TurnIntoDirection(AIL_ent, target->ent->pos);

	lua_pushboolean(L, 1);
	return 1;
}

/**
 * @brief Gets the actor's team.
 */
static int actorL_team (lua_State *L)
{
	aiActor_t *target;

	assert(lua_isactor(L, 1));

	target = lua_toactor(L, 1);
	switch (target->ent->team) {
		case TEAM_PHALANX:
			lua_pushstring(L, "phalanx");
			break;
		case TEAM_CIVILIAN:
			lua_pushstring(L, "civilian");
			break;
		case TEAM_ALIEN:
			lua_pushstring(L, "alien");
			break;
		default:
			lua_pushstring(L, "unknown");
			break;
	}
	return 1;
}


/*
 *   P O S 3 L
 */

/**
 * @brief Registers the pos3 metatable in the lua_State.
 * @param[in] L State to register the metatable in.
 * @return 0 on success.
 */
static int pos3L_register (lua_State *L)
{
	/* Create the metatable */
	luaL_newmetatable(L, POS3_METATABLE);

	/* Create the access table */
	lua_pushvalue(L, -1);
	lua_setfield(L, -2, "__index");

	/* Register the values */
	luaL_register(L, NULL, pos3L_methods);

	return 0; /* No error */
}

/**
 * @brief Checks to see if there is a pos3 metatable at index in the lua_State.
 * @param[in] L Lua state to check.
 * @param[in] index Index to check for a pos3 metatable.
 * @return 1 if index has a pos3 metatable otherwise returns 0.
 */
static int lua_ispos3 (lua_State *L, int index)
{
	int ret;

	if (lua_getmetatable(L, index) == 0)
		return 0;
	lua_getfield(L, LUA_REGISTRYINDEX, POS3_METATABLE);

	ret = 0;
	if (lua_rawequal(L, -1, -2))  /* does it have the correct metatable? */
		ret = 1;

	lua_pop(L, 2);  /* remove both metatables */
	return ret;
}

/**
 * @brief Returns the pos3 from the metatable at index.
 */
static pos3_t* lua_topos3 (lua_State *L, int index)
{
	if (lua_ispos3(L, index)) {
		return (pos3_t*) lua_touserdata(L, index);
	}
	luaL_typerror(L, index, POS3_METATABLE);
	return NULL;
}

/**
 * @brief Pushes a pos3 as a metatable at the top of the stack.
 */
static pos3_t* lua_pushpos3 (lua_State *L, pos3_t *pos)
{
	pos3_t *p;
	p = (pos3_t*) lua_newuserdata(L, sizeof(*p));
	memcpy(p, pos, sizeof(*p));
	luaL_getmetatable(L, POS3_METATABLE);
	lua_setmetatable(L, -2);
	return p;
}

/**
 * @brief Puts the pos3 information in a string.
 */
static int pos3L_tostring (lua_State *L)
{
	pos3_t *p;
	char buf[MAX_VAR];

	assert(lua_ispos3(L, 1));

	p = lua_topos3(L, 1);
	Com_sprintf(buf, sizeof(buf), "Pos3( x=%d, y=%d, z=%d )", (*p)[0], (*p)[1], (*p)[2]);

	lua_pushstring(L, buf);
	return 1;
}

/**
 * @brief Makes the actor head to the position.
 */
static int pos3L_goto (lua_State *L)
{
	pos3_t *pos;

	assert(lua_ispos3(L, 1));

	/* Calculate move table. */
	G_MoveCalc(0, AIL_ent->pos, AIL_ent->fieldSize, AIL_ent->TU);
	gi.MoveStore(gi.routingMap);

	/* Move. */
	pos = lua_topos3(L, 1);
	G_ClientMove(AIL_player, AIL_ent->team, AIL_ent->number, *pos, qfalse, QUIET);

	lua_pushboolean(L, 1);
	return 1;
}

/**
 * @brief Makes the actor face the position.
 */
static int pos3L_face (lua_State *L)
{
	pos3_t *pos;

	assert(lua_ispos3(L, 1));

	pos = lua_topos3(L, 1);
	AI_TurnIntoDirection(AIL_ent, *pos);

	lua_pushboolean(L, 1);
	return 1;
}

/*
 *    A I L
 */
/**
 * @brief Works more or less like Lua's builtin print.
 */
static int AIL_print (lua_State *L)
{
	int i;
	const char *s;
	const int n = lua_gettop(L);  /* number of arguments */

	for (i = 1; i <= n; i++) {
		int meta = 0;

		lua_pushvalue(L, i);   /* value to print */
		if (luaL_callmeta(L, 1, "__tostring")) {
			s = lua_tostring(L, -1);
			meta = 1;
		} else {
			switch (lua_type(L, -1)) {
			case LUA_TNUMBER:
			case LUA_TSTRING:
				s = lua_tostring(L, -1);
				break;
			case LUA_TBOOLEAN:
				s = lua_toboolean(L, -1) ? "true" : "false";
				break;
			case LUA_TNIL:
				s = "nil";
				break;

			default:
				s = "unknown lua type";
				break;
			}
		}
		Com_Printf("%s%s", (i > 1) ? "\t" : "", s);
		lua_pop(L, 1); /* Pop the value */
		if (meta) /* Meta creates an additional string. */
			lua_pop(L, 1);
	}

	Com_Printf("\n");
	return 0;
}

/**
 * @brief Returns what the actor can see.
 */
static int AIL_see (lua_State *L)
{
	int vision, team;
	int i, j, k, n, cur;
	edict_t *check;
	aiActor_t target;
	edict_t *sorted[MAX_EDICTS], *unsorted[MAX_EDICTS];
	float dist_lookup[MAX_EDICTS];
	const char *s;

	/* Handle parameters. */
	if ((lua_gettop(L) > 0)) {
		/* Get what to "see" with. */
		vision = 0;
		if (lua_isstring(L, 1)) {
			s = lua_tostring(L, 1);
			/** @todo Properly implement at edict level, get rid of magic numbers.
			 * These are only "placeholders". */
			if (Q_strcmp(s, "all") == 0)
				vision = 0;
			else if (Q_strcmp(s, "sight") == 0)
				vision = 1;
			else if (Q_strcmp(s, "psionic") == 0)
				vision = 2;
			else if (Q_strcmp(s, "infrared") == 0)
				vision = 3;
			else
				AIL_invalidparameter(1);
		} else
			AIL_invalidparameter(1);

		/* We now check for different teams. */
		team = TEAM_NONE;
		if ((lua_gettop(L) > 1)) {
			if (lua_isstring(L, 2)) {
				s = lua_tostring(L, 2);
				if (Q_strcmp(s, "all") == 0)
					team = TEAM_NONE;
				else if (Q_strcmp(s, "alien") == 0)
					team = TEAM_ALIEN;
				else if (Q_strcmp(s, "civilian") == 0)
					team = TEAM_CIVILIAN;
				else if (Q_strcmp(s, "phalanx") == 0)
					team = TEAM_PHALANX;
				else
					AIL_invalidparameter(2);
			} else
				AIL_invalidparameter(2);
		}
	}

	n = 0;
	/* Get visible things. */
	/** @todo check for what they can see instead of seeing all. */
	for (i = 0, check = g_edicts; i < globals.num_edicts; i++, check++)
		if (check->inuse && G_IsLivingActor(check) && (AIL_ent != check) &&
				((vision == 0)) && /* Vision checks. */
				((team == TEAM_NONE) || /* Check for team match if needed. */
					(check->team == team))) {

			dist_lookup[n] = VectorDistSqr(AIL_ent->pos, check->pos);
			unsorted[n++] = check;
		}

	/* Sort by distance - nearest first. */
	for (i = 0; i < n; i++) { /* Until we fill sorted */
		cur = -1;
		for (j = 0; j < n; j++) { /* Check for closest */

			/* Is shorter then current minimum? */
			if ((cur < 0) || (dist_lookup[j] < dist_lookup[cur])) {

				/* Check if not already in sorted. */
				for (k = 0; k < i; k++)
					if (sorted[k] == unsorted[j])
						break;

				/* Not already sorted and is new minimum. */
				if (k == i)
					cur = j;
			}
		}

		sorted[i] = unsorted[cur];
	}

	/* Now save it in a Lua table. */
	lua_newtable(L);
	for (i = 0; i < n; i++) {
		lua_pushnumber(L, i + 1); /* index, starts with 1 */
		target.ent = sorted[i];
		lua_pushactor(L, &target); /* value */
		lua_rawset(L, -3); /* store the value in the table */
	}
	return 1; /* Returns the table of actors. */
}

/**
 * @brief Toggles crouch state with true/false and returns current crouch state.
 */
static int AIL_crouch (lua_State *L)
{
	int state;

	if (lua_gettop(L) > 0) {
		if (lua_isboolean(L, 1)) {
			state = lua_toboolean(L, 1);
			G_ClientStateChange(AIL_player, AIL_ent->number, STATE_CROUCHED,
				(state) ? qtrue : qfalse);
		}
		else AIL_invalidparameter(1);
	}

	lua_pushboolean(L, AIL_ent->state & STATE_CROUCHED);
	return 1;
}

/**
 * @brief Gets the number of TU the actor has left.
 */
static int AIL_TU (lua_State *L)
{
	lua_pushnumber(L,AIL_ent->TU);
	return 1;
}

/**
 * @brief Sets the actor's reaction fire.
 */
static int AIL_reactionfire (lua_State *L)
{
	return 0;
}

/**
 * @brief Checks to see how many rounds the actor has left.
 */
static int AIL_roundsleft (lua_State *L)
{
	/* Right hand */
	if (RIGHT(AIL_ent) && RIGHT(AIL_ent)->item.t->reload)
		lua_pushnumber(L, RIGHT(AIL_ent)->item.a);
	else lua_pushnil(L);
	/* Left hand */
	if (LEFT(AIL_ent) && LEFT(AIL_ent)->item.t->reload)
		lua_pushnumber(L, LEFT(AIL_ent)->item.a);
	else lua_pushnil(L);
	return 2;
}

/**
 * @brief Checks to see if the actor can reload.
 */
static int AIL_canreload (lua_State *L)
{
	lua_pushboolean(L, G_ClientCanReload(AIL_player, AIL_ent->number, gi.csi->idRight));
	lua_pushboolean(L, G_ClientCanReload(AIL_player, AIL_ent->number, gi.csi->idLeft));
	return 2;
}

/**
 * @brief Actor reloads his weapons.
 */
static int AIL_reload (lua_State *L)
{
	shoot_types_t weap;

	if (lua_gettop(L) > 0) {
		if (lua_isstring(L,1)) {
			const char *s = lua_tostring(L,1);

			if (Q_strcmp(s,"right")==0)
				weap = gi.csi->idRight;
			else if (Q_strcmp(s,"left")==0)
				weap = gi.csi->idLeft;
		}
		else AIL_invalidparameter(1);
	}
	else
		weap = gi.csi->idRight; /* Default to right hand. */

	G_ClientReload(AIL_player, AIL_ent->number, weap, QUIET);
	return 0;
}

/**
 * @brief Moves the actor into a position in which he can shoot his target.
 */
static int AIL_positionshoot (lua_State *L)
{
	pos3_t to, bestPos;
	vec3_t check;
	edict_t *ent;
	int dist;
	int xl, yl, xh, yh;
	int tu, min_tu;
	aiActor_t *target;

	/* We need a target. */
	assert(lua_isactor(L, 1));
	target = lua_toactor(L, 1);

	/* Make things more simple. */
	ent = AIL_ent;
	dist = ent->TU;

	/* Calculate move table. */
	G_MoveCalc(0, ent->pos, ent->fieldSize, ent->TU);
	gi.MoveStore(gi.routingMap);

	/* set borders */
	xl = (int) ent->pos[0] - dist;
	if (xl < 0)
		xl = 0;
	yl = (int) ent->pos[1] - dist;
	if (yl < 0)
		yl = 0;
	xh = (int) ent->pos[0] + dist;
	if (xh > PATHFINDING_WIDTH)
		xl = PATHFINDING_WIDTH;
	yh = (int) ent->pos[1] + dist;
	if (yh > PATHFINDING_WIDTH)
		yh = PATHFINDING_WIDTH;

	/* evaluate moving to every possible location in the search area,
	 * including combat considerations */
	tu = 0;
	min_tu = INT_MAX;
	for (to[2] = 0; to[2] < PATHFINDING_HEIGHT; to[2]++)
		for (to[1] = yl; to[1] < yh; to[1]++)
			for (to[0] = xl; to[0] < xh; to[0]++) {
				/* Can we see the target? */
				gi.GridPosToVec(gi.routingMap, to, check);
				if (G_ActorVis(check, target->ent, qtrue) > 0.3) {
					tu = gi.MoveLength(gi.routingMap, to, qtrue);

					/* Better spot (easier to get to). */
					if (tu < min_tu) {
						VectorCopy(to, bestPos);
						min_tu = tu;
					}
				}
			}

	/* No position found in range. */
	if (min_tu > ent->TU) {
		lua_pushboolean(L, 0);
		return 1;
	}

	/* Return the spot. */
	lua_pushpos3(L, &bestPos);
	return 1;
}

/**
 * @brief Moves the actor into a position in which he can hide.
 */
static int AIL_positionhide (lua_State *L)
{
	return 0;
}


/**
 * @brief Check whether friendly units are in the line of fire when shooting
 * @param[in] ent AI that is trying to shoot
 * @param[in] target Shoot to this location
 * @param[in] spread
 */
static qboolean AI_CheckFF (const edict_t *ent, const vec3_t target, float spread)
{
	edict_t *check;
	vec3_t dtarget, dcheck, back;
	float cosSpread;
	int i;

	/* spread data */
	if (spread < 1.0)
		spread = 1.0;
	spread *= torad;
	cosSpread = cos(spread);
	VectorSubtract(target, ent->origin, dtarget);
	VectorNormalize(dtarget);
	VectorScale(dtarget, PLAYER_WIDTH / spread, back);

	for (i = 0, check = g_edicts; i < globals.num_edicts; i++, check++)
		if (check->inuse && G_IsLivingActor(check) && ent != check && check->team == ent->team) {
			/* found ally */
			VectorSubtract(check->origin, ent->origin, dcheck);
			if (DotProduct(dtarget, dcheck) > 0.0) {
				/* ally in front of player */
				VectorAdd(dcheck, back, dcheck);
				VectorNormalize(dcheck);
				if (DotProduct(dtarget, dcheck) > cosSpread)
					return qtrue;
			}
		}

	/* no ally in danger */
	return qfalse;
}


#define GUETE_HIDE			60
#define GUETE_CLOSE_IN		20
#define GUETE_KILL			30
#define GUETE_RANDOM		10
#define GUETE_REACTION_ERADICATION 30
#define GUETE_REACTION_FEAR_FACTOR 20
#define GUETE_CIV_FACTOR	0.25

#define GUETE_CIV_RANDOM	10
#define GUETE_RUN_AWAY		50
#define GUETE_CIV_LAZINESS	5
#define RUN_AWAY_DIST		160
#define WAYPOINT_CIV_DIST	768

#define GUETE_MISSION_OPPONENT_TARGET	50
#define GUETE_MISSION_TARGET	60

#define AI_ACTION_NOTHING_FOUND -10000.0

#define CLOSE_IN_DIST		1200.0
#define SPREAD_FACTOR		8.0
#define	SPREAD_NORM(x)		(x > 0 ? SPREAD_FACTOR/(x*torad) : 0)
#define HIDE_DIST			7

/**
 * @brief Check whether the fighter should perform the shoot
 * @todo Check whether radius and power of fd are to to big for dist
 * @todo Check whether the alien will die when shooting
 */
static qboolean AI_FighterCheckShoot (const edict_t* ent, const edict_t* check, const fireDef_t* fd, float *dist)
{
	/* check range */
	*dist = VectorDist(ent->origin, check->origin);
	if (*dist > fd->range)
		return qfalse;
	/* don't shoot - we are to close */
	else if (*dist < fd->splrad)
		return qfalse;

	/* check FF */
	if (!(ent->state & STATE_INSANE) && AI_CheckFF(ent, check->origin, fd->spread[0]))
		return qfalse;

	return qtrue;
}

/**
 * @brief Checks whether the AI controlled actor wants to use a door
 * @param[in] ent The AI controlled actor
 * @param[in] door The door edict
 * @returns true if the AI wants to use (open/close) that door, false otherwise
 * @note Don't start any new events in here, don't change the actor state
 * @sa Touch_DoorTrigger
 * @todo Finish implementation
 */
qboolean AI_CheckUsingDoor (const edict_t *ent, const edict_t *door)
{
	/* don't try to use the door in every case */
	if (frand() < 0.3)
		return qfalse;

	/* not in the view frustom - don't use the door while not seeing it */
	if (!G_FrustumVis(door, ent->origin))
		return qfalse;

	/* if the alien is trying to hide and the door is
	 * still opened, close it */
	if (ent->hiding && door->moveinfo.state == STATE_OPENED)
		return qtrue;

	/* aliens and civilians need different handling */
	switch (ent->team) {
	case TEAM_ALIEN: {
			/* only use the door when there is no civilian or phalanx to kill */
			int i;
			const edict_t *check;

			/* see if there are enemies */
			for (i = 0, check = g_edicts; i < globals.num_edicts; i++, check++) {
				if (!check->inuse)
					continue;
				/* don't check for aliens */
				if (check->team == ent->team)
					continue;
				/* if it's an actor and he's still living */
				if (G_IsLivingActor(check)) {
					/* check whether the origin of the enemy is inside the
					 * AI actors view frustum */
					float actorVis;
					qboolean frustum = G_FrustumVis(check, ent->origin);
					if (!frustum)
						continue;
					/* check whether the enemy is close enough to change the state */
					if (VectorDist(check->origin, ent->origin) > MAX_SPOT_DIST)
						continue;
					actorVis = G_ActorVis(check->origin, ent, qtrue);
					/* there is a visible enemy, don't use that door */
					if (actorVis > ACTOR_VIS_0)
						return qfalse;
				}
			}
		}
		break;
	case TEAM_CIVILIAN: {
			/* don't use any door if no alien is inside the viewing angle  - but
			 * try to hide behind the door when there is an alien */
		}
		break;
	default:
		Com_Printf("Invalid team in AI_CheckUsingDoor: %i for ent type: %i\n",
			ent->team, ent->type);
		break;
	}
	return qtrue;
}

/**
 * @brief Checks whether it would be smart to change the state to STATE_CROUCHED
 * @param[in] ent The AI controlled actor to chech the state change for
 * @returns true if the actor should go into STATE_CROUCHED, false otherwise
 */
static qboolean AI_CheckCrouch (const edict_t *ent)
{
	int i;
	const edict_t *check;

	/* see if we are very well visible by an enemy */
	for (i = 0, check = g_edicts; i < globals.num_edicts; i++, check++) {
		if (!check->inuse)
			continue;
		/* don't check for civilians or aliens */
		if (check->team == ent->team || check->team == TEAM_CIVILIAN)
			continue;
		/* if it's an actor and he's still living */
		if (G_IsLivingActor(check)) {
			/* check whether the origin of the enemy is inside the
			 * AI actors view frustum */
			float actorVis;
			qboolean frustum = G_FrustumVis(check, ent->origin);
			if (!frustum)
				continue;
			/* check whether the enemy is close enough to change the state */
			if (VectorDist(check->origin, ent->origin) > MAX_SPOT_DIST)
				continue;
			actorVis = G_ActorVis(check->origin, ent, qtrue);
			if (actorVis >= 0.6)
				return qtrue;
		}
	}
	return qfalse;
}

/**
 * @sa AI_ActorThink
 * @todo fix firedef stuff
 * @todo fill z_align values
 */
static float AI_FighterCalcBestAction (edict_t * ent, pos3_t to, aiAction_t * aia)
{
	edict_t *check;
	int move, delta = 0, tu;
	int i, fm, shots, reaction_trap = 0;
	float dist, minDist, nspread;
	float bestActionPoints, dmg, maxDmg, best_time = -1, vis;
	const objDef_t *ad;
	int still_searching = 1;
	const int crouching_state = ent->state & STATE_CROUCHED ? 1 : 0;

	int weapFdsIdx; /* Weapon-Firedefs index in fd[x] */
	int fdIdx;	/* firedef index fd[][x]*/

	bestActionPoints = 0.0;
	memset(aia, 0, sizeof(*aia));
	move = gi.MoveLength(gi.pathingMap, to, crouching_state, qtrue);
	tu = ent->TU - move;

	/* test for time */
	if (tu < 0)
		return AI_ACTION_NOTHING_FOUND;

	/* see if we are very well visible by a reacting enemy */
	/** @todo this is worthless now; need to check all squares along our way! */
	for (i = 0, check = g_edicts; i < globals.num_edicts; i++, check++)
		if (check->inuse && G_IsLivingActor(check) && ent != check
			 && (check->team != ent->team || ent->state & STATE_INSANE)
			 /* also check if we are in range of the weapon's primary mode */
			 && check->state & STATE_REACTION) {
			qboolean frustum = G_FrustumVis(check, ent->origin);
			const float actorVis = G_ActorVis(check->origin, ent, qtrue);
			if (actorVis > 0.6 && frustum
				&& (VectorDistSqr(check->origin, ent->origin)
					> MAX_SPOT_DIST * MAX_SPOT_DIST))
				reaction_trap++;
		}

	/** Don't waste TU's when in reaction fire trap
	 * @todo Learn to escape such traps if move == 2 || move == 3 */
	bestActionPoints -= move * reaction_trap * GUETE_REACTION_FEAR_FACTOR;

	/* set basic parameters */
	VectorCopy(to, ent->pos);
	VectorCopy(to, aia->to);
	VectorCopy(to, aia->stop);
	gi.GridPosToVec(gi.routingMap, ent->fieldSize, to, ent->origin);

	/* shooting */
	maxDmg = 0.0;
	for (fm = 0; fm < ST_NUM_SHOOT_TYPES; fm++) {
		const objDef_t *od;		/* Ammo pointer. */
		const objDef_t *weapon;	/* Weapon pointer. */
		const fireDef_t *fd;	/* Fire-definition pointer. */

		/* optimization: reaction fire is automatic */
		if (IS_SHOT_REACTION(fm))
			continue;

		if (IS_SHOT_RIGHT(fm) && RIGHT(ent)
			&& RIGHT(ent)->item.m
			&& RIGHT(ent)->item.t->weapon
			&& (!RIGHT(ent)->item.t->reload
				|| RIGHT(ent)->item.a > 0)) {
			od = RIGHT(ent)->item.m;
			weapon = RIGHT(ent)->item.t;
		} else if (IS_SHOT_LEFT(fm) && LEFT(ent)
			&& LEFT(ent)->item.m
			&& LEFT(ent)->item.t->weapon
			&& (!LEFT(ent)->item.t->reload
				|| LEFT(ent)->item.a > 0)) {
			od = LEFT(ent)->item.m;
			weapon = LEFT(ent)->item.t;
		} else {
			weapon = NULL;
			od = NULL;
			Com_DPrintf(DEBUG_GAME, "AI_FighterCalcBestAction: @todo grenade/knife toss from inventory using empty hand\n");
			/** @todo grenade/knife toss from inventory using empty hand */
			/** @todo evaluate possible items to retrieve and pick one, then evaluate an action against the nearby enemies or allies */
		}

		if (!od || !weapon)
			continue;

		weapFdsIdx = FIRESH_FiredefsIDXForWeapon(od, weapon);
		/* if od was not null and weapon not null - then we have a problem here
		 * maybe this is only a maptest and thus no scripts parsed */
		if (weapFdsIdx == -1)
			continue;
		/** @todo timed firedefs that bounce around should not be thrown/shooten about the whole distance */
		for (fdIdx = 0; fdIdx < od->numFiredefs[weapFdsIdx]; fdIdx++) {
			fd = &od->fd[weapFdsIdx][fdIdx];

			nspread = SPREAD_NORM((fd->spread[0] + fd->spread[1]) * 0.5 +
				GET_ACC(ent->chr.score.skills[ABILITY_ACCURACY], fd->weaponSkill));
			/* how many shoots can this actor do */
			shots = tu / fd->time;
			if (shots) {
				/* search best target */
				for (i = 0, check = g_edicts; i < globals.num_edicts; i++, check++)
					if (check->inuse && G_IsLivingActor(check) && ent != check
						&& (check->team != ent->team || ent->state & STATE_INSANE)) {

						/* don't shoot civilians in mp */
						if (check->team == TEAM_CIVILIAN && sv_maxclients->integer > 1 && !(ent->state & STATE_INSANE))
							continue;

						if (!AI_FighterCheckShoot(ent, check, fd, &dist))
							continue;

						/* check whether target is visible */
						vis = G_ActorVis(ent->origin, check, qtrue);
						if (vis == ACTOR_VIS_0)
							continue;

						/* calculate expected damage */
						dmg = vis * (fd->damage[0] + fd->spldmg[0]) * fd->shots * shots;
						if (nspread && dist > nspread)
							dmg *= nspread / dist;

						/* take into account armour */
						if (check->i.c[gi.csi->idArmour]) {
							ad = check->i.c[gi.csi->idArmour]->item.t;
							dmg *= 1.0 - ad->protection[ad->dmgtype] * 0.01;
						}

						if (dmg > check->HP
							&& check->state & STATE_REACTION)
							/* reaction shooters eradication bonus */
							dmg = check->HP + GUETE_KILL
								+ GUETE_REACTION_ERADICATION;
						else if (dmg > check->HP)
							/* standard kill bonus */
							dmg = check->HP + GUETE_KILL;

						/* ammo is limited and shooting gives away your position */
						if ((dmg < 25.0 && vis < 0.2) /* too hard to hit */
							|| (dmg < 10.0 && vis < 0.6) /* uber-armour */
							|| dmg < 0.1) /* at point blank hit even with a stick */
							continue;

						/* civilian malus */
						if (check->team == TEAM_CIVILIAN && !(ent->state & STATE_INSANE))
							dmg *= GUETE_CIV_FACTOR;

						/* add random effects */
						dmg += GUETE_RANDOM * frand();

						/* check if most damage can be done here */
						if (dmg > maxDmg) {
							maxDmg = dmg;
							best_time = fd->time * shots;
							aia->mode = fm;
							aia->shots = shots;
							aia->target = check;
							aia->fd = fd;
						}
					}

				if (!aia->target) {
					/* search best none human target */
					for (i = 0, check = g_edicts; i < globals.num_edicts; i++, check++)
						if (check->inuse && (check->flags & FL_DESTROYABLE)) {

							if (!AI_FighterCheckShoot(ent, check, fd, &dist))
								continue;

							/* don't take vis into account, don't multiply with amout of shots
							 * others (human victims) should be prefered, that's why we don't
							 * want a too high value here */
							maxDmg = (fd->damage[0] + fd->spldmg[0]);
							aia->mode = fm;
							aia->shots = shots;
							aia->target = check;
							aia->fd = fd;
							best_time = fd->time * shots;
							/* take the first best breakable or door and try to shoot it */
							break;
						}
				}
			}
		} /* firedefs */
	}
	/* add damage to bestActionPoints */
	if (aia->target) {
		bestActionPoints += maxDmg;
		assert(best_time > 0);
		tu -= best_time;
	}

	if (!(ent->state & STATE_RAGE)) {
		/* hide */
		/** @todo Only hide if the visible actors have long range weapons in their hands
		 * otherwise make it depended on the mood (or some skill) of the alien whether
		 * it tries to attack by trying to get as close as possible or to try to hide */
		if (!(G_TestVis(-ent->team, ent, VT_PERISH | VT_NOFRUSTUM) & VIS_YES)) {
			/* is a hiding spot */
			bestActionPoints += GUETE_HIDE + (aia->target ? GUETE_CLOSE_IN : 0);
		/** @todo What is this 2? */
		} else if (aia->target && tu >= 2) {
			byte minX, maxX, minY, maxY;
			/* reward short walking to shooting spot, when seen by enemies;
			 * @todo do this decently, only penalizing the visible part of walk
			 * and penalizing much more for reaction shooters around;
			 * now it may remove some tactical options from aliens,
			 * e.g. they may now choose only the closer doors;
			 * however it's still better than going three times around soldier
			 * and only then firing at him */
			bestActionPoints += GUETE_CLOSE_IN - move < 0 ? 0 : GUETE_CLOSE_IN - move;

			/* search hiding spot */
			G_MoveCalc(0, to, ent->fieldSize, crouching_state, HIDE_DIST);
			Com_DPrintf(DEBUG_ENGINE, "AI_FighterCalcBestAction: Called MoveMark.\n");
			ent->pos[2] = to[2];
			minX = to[0] - HIDE_DIST > 0 ? to[0] - HIDE_DIST : 0;
			minY = to[1] - HIDE_DIST > 0 ? to[1] - HIDE_DIST : 0;
			maxX = to[0] + HIDE_DIST < 254 ? to[0] + HIDE_DIST : 254;
			maxY = to[1] + HIDE_DIST < 254 ? to[1] + HIDE_DIST : 254;

			for (ent->pos[1] = minY; ent->pos[1] <= maxY; ent->pos[1]++) {
				for (ent->pos[0] = minX; ent->pos[0] <= maxX; ent->pos[0]++) {
					/* time */
					delta = gi.MoveLength(gi.pathingMap, ent->pos, crouching_state, qfalse);
					if (delta > tu)
						continue;

					/* visibility */
					gi.GridPosToVec(gi.routingMap, ent->fieldSize, ent->pos, ent->origin);
					if (G_TestVis(-ent->team, ent, VT_PERISH | VT_NOFRUSTUM) & VIS_YES)
						continue;

					still_searching = 0;
					break;
				}
				if (!still_searching)
					break;
			}
		}

		if (still_searching) {
			/* nothing found */
			VectorCopy(to, ent->pos);
			gi.GridPosToVec(gi.routingMap, ent->fieldSize, to, ent->origin);
			/** @todo Try to crouch if no hiding spot was found - randomized */
		} else {
			/* found a hiding spot */
			VectorCopy(ent->pos, aia->stop);
			bestActionPoints += GUETE_HIDE;
			tu -= delta;
			/** @todo also add bonus for fleeing from reaction fire
			 * and a huge malus if more than 1 move under reaction */
		}
	}

	/* reward closing in */
	minDist = CLOSE_IN_DIST;
	for (i = 0, check = g_edicts; i < globals.num_edicts; i++, check++)
		if (check->inuse && check->team != ent->team && G_IsLivingActor(ent)) {
			dist = VectorDist(ent->origin, check->origin);
			if (dist < minDist)
				minDist = dist;
		}
	bestActionPoints += GUETE_CLOSE_IN * (1.0 - minDist / CLOSE_IN_DIST);

	return bestActionPoints;
}

/**
 * @sa AI_ActorThink
 * @note Even civilians can use weapons if the teamdef allows this
 */
static float AI_CivilianCalcBestAction (edict_t *ent, pos3_t to, aiAction_t *aia)
{
	edict_t *check;
	int i, move, tu;
	float minDist, minDistCivilian, minDistFighter;
	float bestActionPoints;
	float reaction_trap = 0.0;
	float delta = 0.0;
	const int crouching_state = ent->state & STATE_CROUCHED ? 1 : 0;

	/* set basic parameters */
	bestActionPoints = 0.0;
	memset(aia, 0, sizeof(*aia));
	VectorCopy(to, ent->pos);
	VectorCopy(to, aia->to);
	VectorCopy(to, aia->stop);
	gi.GridPosToVec(gi.routingMap, ent->fieldSize, to, ent->origin);

	move = gi.MoveLength(gi.pathingMap, to, crouching_state, qtrue);
	tu = ent->TU - move;

	/* test for time */
	if (tu < 0)
		return AI_ACTION_NOTHING_FOUND;

	/* check whether this civilian can use weapons */
	if (ent->chr.teamDef) {
		const teamDef_t* teamDef = ent->chr.teamDef;
		if (ent->state & ~STATE_PANIC && teamDef->weapons)
			return AI_FighterCalcBestAction(ent, to, aia);
	} else
		Com_Printf("AI_CivilianCalcBestAction: Error - civilian team with no teamdef\n");

	/* run away */
	minDist = minDistCivilian = minDistFighter = RUN_AWAY_DIST * UNIT_SIZE;

	for (i = 0, check = g_edicts; i < globals.num_edicts; i++, check++) {
		float dist;
		if (!check->inuse || ent == check)
			continue;
		if (!G_IsLivingActor(check))
			continue;
		dist = VectorDist(ent->origin, check->origin);
		assert(dist);
		switch (check->team) {
		case TEAM_ALIEN:
			if (dist < minDist)
				minDist = dist;
			break;
		case TEAM_CIVILIAN:
			if (dist < minDistCivilian)
				minDistCivilian = dist;
			break;
		case TEAM_PHALANX:
			if (dist < minDistFighter)
				minDistFighter = dist;
			break;
		}
	}

	minDist /= UNIT_SIZE;
	minDistCivilian /= UNIT_SIZE;
	minDistFighter /= UNIT_SIZE;

	if (minDist < 8.0) {
		/* very near an alien: run away fast */
		delta = 4.0 * minDist;
	} else if (minDist < 16.0) {
		/* near an alien: run away */
		delta = 24.0 + minDist;
	} else if (minDist < 24.0) {
		/* near an alien: run away slower */
		delta = 40.0 + (minDist - 16) / 4;
	} else {
		delta = 42.0;
	}
	/* near a civilian: join him (1/3) */
	if (minDistCivilian < 10.0)
		delta += (10.0 - minDistCivilian) / 3.0;
	/* near a fighter: join him (1/5) */
	if (minDistFighter < 15.0)
		delta += (15.0 - minDistFighter) / 5.0;
	/* don't go close to a fighter to let him move */
	if (minDistFighter < 2.0)
		delta /= 10.0;

	/* try to hide */
	for (i = 0, check = g_edicts; i < globals.num_edicts; i++, check++) {
		if (!check->inuse || ent == check)
			continue;
		if (!(check->team == TEAM_ALIEN || ent->state & STATE_INSANE))
			continue;
		if (G_IsLivingActor(check) && G_ActorVis(check->origin, ent, qtrue) > 0.25)
			reaction_trap += 25.0;
	}
	delta -= reaction_trap;
	bestActionPoints += delta;

	/* add laziness */
	if (ent->TU)
		bestActionPoints += GUETE_CIV_LAZINESS * tu / ent->TU;
	/* add random effects */
	bestActionPoints += GUETE_CIV_RANDOM * frand();

	return bestActionPoints;
}

edict_t *ai_waypointList;

void G_AddToWayPointList (edict_t *ent)
{
	edict_t *e;
	int i = 1;

	if (!ai_waypointList)
		ai_waypointList = ent;
	else {
		e = ai_waypointList;
		while (e->groupChain) {
			e = e->groupChain;
			i++;
		}
		i++;
		e->groupChain = ent;
	}

	Com_DPrintf(DEBUG_GAME, "%i waypoints in this map\n", i);
}

/**
 * @brief Searches the map for mission edicts and try to get there
 * @sa AI_PrepBestAction
 * @note The routing table is still valid, so we can still use
 * gi.MoveLength for the given edict here
 */
static int AI_CheckForMissionTargets (player_t* player, edict_t *ent, aiAction_t *aia)
{
	int bestActionPoints = AI_ACTION_NOTHING_FOUND;
	const int crouching_state = ent->state & STATE_CROUCHED ? 1 : 0;

	/* reset any previous given action set */
	memset(aia, 0, sizeof(*aia));

	switch (ent->team) {
	case TEAM_CIVILIAN:
	{
		edict_t *checkPoint = NULL;
		int length;
		int i = 0;
		/* find waypoints in a closer distance - if civilians are not close enough, let them walk
		 * around until they came close */
		checkPoint = ai_waypointList;
		while (checkPoint != NULL) {
			if (!checkPoint->inuse)
				continue;

			/* the lower the count value - the nearer the final target */
			if (checkPoint->count < ent->count) {
				if (VectorDist(ent->origin, checkPoint->origin) <= WAYPOINT_CIV_DIST) {
					i++;
					Com_DPrintf(DEBUG_GAME, "civ found civtarget with %i\n", checkPoint->count);
					/* test for time and distance */
					length = ent->TU - gi.MoveLength(gi.pathingMap, checkPoint->pos, crouching_state, qtrue);
					bestActionPoints = GUETE_MISSION_TARGET + length;

					ent->count = checkPoint->count;
					VectorCopy(checkPoint->pos, aia->to);
				}
			}
			checkPoint = checkPoint->groupChain;
		}
		/* reset the count value for this civilian to restart the search */
		if (!i)
			ent->count = 100;
		break;
	}
	case TEAM_ALIEN:
	{
		edict_t *mission;
		int i;
		/* search for a mission edict */
		for (i = 0, mission = g_edicts; i < globals.num_edicts; i++, mission++)
			if (mission->inuse && mission->type == ET_MISSION) {
				VectorCopy(mission->pos, aia->to);
				aia->target = mission;
				if (player->pers.team == mission->team) {
					bestActionPoints = GUETE_MISSION_TARGET;
					break;
				} else
					/* try to prevent the phalanx from reaching their mission target */
					bestActionPoints = GUETE_MISSION_OPPONENT_TARGET;
			}

		break;
	}
	}

	return bestActionPoints;
}

#define AI_MAX_DIST	30
/**
 * @brief Attempts to find the best action for an alien. Moves the alien
 * into the starting position for that action and returns the action.
 * @param[in] player The AI player
 * @param[in] ent The AI actor
 */
static aiAction_t AI_PrepBestAction (player_t *player, edict_t * ent)
{
	aiAction_t aia, bestAia;
	pos3_t oldPos, to;
	vec3_t oldOrigin;
	int xl, yl, xh, yh;
	float bestActionPoints, best;
	const int crouching_state = ent->state & STATE_CROUCHED ? 1 : 0;

	/* calculate move table */
	G_MoveCalc(0, ent->pos, ent->fieldSize, crouching_state, MAX_ROUTE);
	Com_DPrintf(DEBUG_ENGINE, "AI_PrepBestAction: Called MoveMark.\n");
	gi.MoveStore(gi.pathingMap);

	/* set borders */
	xl = (int) ent->pos[0] - AI_MAX_DIST;
	if (xl < 0)
		xl = 0;
	yl = (int) ent->pos[1] - AI_MAX_DIST;
	if (yl < 0)
		yl = 0;
	xh = (int) ent->pos[0] + AI_MAX_DIST;
	if (xh > PATHFINDING_WIDTH)
		xl = PATHFINDING_WIDTH;
	yh = (int) ent->pos[1] + AI_MAX_DIST;
	if (yh > PATHFINDING_WIDTH)
		yh = PATHFINDING_WIDTH;

	/* search best action */
	best = AI_ACTION_NOTHING_FOUND;
	VectorCopy(ent->pos, oldPos);
	VectorCopy(ent->origin, oldOrigin);

	/* evaluate moving to every possible location in the search area,
	 * including combat considerations */
	for (to[2] = 0; to[2] < PATHFINDING_HEIGHT; to[2]++)
		for (to[1] = yl; to[1] < yh; to[1]++)
			for (to[0] = xl; to[0] < xh; to[0]++)
				if (gi.MoveLength(gi.pathingMap, to, crouching_state, qtrue) <= ent->TU) {
					if (ent->team == TEAM_CIVILIAN || ent->state & STATE_PANIC)
						bestActionPoints = AI_CivilianCalcBestAction(ent, to, &aia);
					else
						bestActionPoints = AI_FighterCalcBestAction(ent, to, &aia);

					if (bestActionPoints > best) {
						bestAia = aia;
						best = bestActionPoints;
					}
				}

	VectorCopy(oldPos, ent->pos);
	VectorCopy(oldOrigin, ent->origin);

	bestActionPoints = AI_CheckForMissionTargets(player, ent, &aia);
	if (bestActionPoints > best) {
		bestAia = aia;
		best = bestActionPoints;
	}

	/* nothing found to do */
	if (best == AI_ACTION_NOTHING_FOUND) {
		bestAia.target = NULL;
		return bestAia;
	}

	/* check if the actor is in crouched state and try to stand up before doing the move */
	if (ent->state & STATE_CROUCHED)
		G_ClientStateChange(player, ent->number, STATE_CROUCHED, qtrue);

	/* do the move */
	/** @todo Why 0 - and not ent->team?
	 * I think this has something to do with the vis check in G_BuildForbiddenList */
	G_ClientMove(player, 0, ent->number, bestAia.to, qfalse, QUIET);

	if (g_aidebug->integer)
		Com_DPrintf(DEBUG_GAME, "bestAIAction.to (%i %i %i) stop (%i %i %i)\n",
			(int)bestAia.to[0], (int)bestAia.to[1], (int)bestAia.to[2],
			(int)bestAia.stop[0], (int)bestAia.stop[1], (int)bestAia.stop[2]);

	return bestAia;
}

/**
 * @brief This function will turn the AI actor into the direction that is needed to walk
 * to the given location
 * @param[in] pos The position to set the direction for
 */
static void AI_TurnIntoDirection (edict_t *aiActor, pos3_t pos)
{
	int dv;
	const int crouching_state = aiActor->state & STATE_CROUCHED ? 1 : 0;

	G_MoveCalc(aiActor->team, pos, aiActor->fieldSize, crouching_state, MAX_ROUTE);

	dv = gi.MoveNext(gi.routingMap, aiActor->fieldSize, gi.pathingMap, pos, crouching_state);

	if (dv != ROUTING_UNREACHABLE) {
		const byte dir = getDVdir(dv);
		/* Only attempt to turn if the direction is not a vertical only action */
		if (dir < CORE_DIRECTIONS || dir >= FLYING_DIRECTIONS) {
			const int status = G_DoTurn(aiActor, dir & (CORE_DIRECTIONS - 1));
			if (status) {
				/* send the turn */
				gi.AddEvent(G_VisToPM(aiActor->visflags), EV_ACTOR_TURN);
				gi.WriteShort(aiActor->number);
				gi.WriteByte(aiActor->dir);
			}
		}
	}
}

/**
 * @brief The think function for the ai controlled aliens
 * @param[in] player
 * @param[in] ent
 * @sa AI_FighterCalcBestAction
 * @sa AI_CivilianCalcBestAction
 * @sa G_ClientMove
 * @sa G_ClientShoot
 */
void AI_ActorThink (player_t * player, edict_t * ent)
{
	lua_State *L;

	/* The Lua State we will work with. */
	L = ent->chr.AI.L;

	/* Set the global player and edict */
	AIL_ent = ent;
	AIL_player = player;

	/* Try to run the function. */
	lua_getglobal(L, "think");
	if (lua_pcall(L, 0, 0, 0)) { /* error has occured */
		Com_Printf("Error while running Lua: %s\n",
			lua_isstring(L, -1) ? lua_tostring(L, -1) : "Unknown Error");
	}

	/* Cleanup */
	AIL_ent = NULL;
	AIL_player = NULL;

#if 0
	/* if a weapon can be reloaded we attempt to do so if TUs permit, otherwise drop it */
	if (!(ent->state & STATE_PANIC)) {
		if (RIGHT(ent) && RIGHT(ent)->item.t->reload && RIGHT(ent)->item.a == 0) {
			if (G_ClientCanReload(game.players + ent->pnum, ent->number, gi.csi->idRight)) {
				G_ClientReload(player, ent->number, ST_RIGHT_RELOAD, QUIET);
			} else {
				G_ClientInvMove(game.players + ent->pnum, ent->number, &gi.csi->ids[gi.csi->idRight], RIGHT(ent), &gi.csi->ids[gi.csi->idFloor], NONE, NONE, qtrue, QUIET);
			}
		}
		if (LEFT(ent) && LEFT(ent)->item.t->reload && LEFT(ent)->item.a == 0) {
			if (G_ClientCanReload(game.players + ent->pnum, ent->number, gi.csi->idLeft)) {
				G_ClientReload(player, ent->number, ST_LEFT_RELOAD, QUIET);
			} else {
				G_ClientInvMove(game.players + ent->pnum, ent->number, &gi.csi->ids[gi.csi->idLeft], LEFT(ent), &gi.csi->ids[gi.csi->idFloor], NONE, NONE, qtrue, QUIET);
			}
		}
	}

	/* if both hands are empty, attempt to get a weapon out of backpack if TUs permit */
	if (ent->chr.weapons && !LEFT(ent) && !RIGHT(ent)) {
		G_ClientGetWeaponFromInventory(player, ent->number, QUIET);
		if (LEFT(ent) || RIGHT(ent))
			Com_DPrintf(DEBUG_GAME, "AI_ActorThink: Got weapon from inventory\n");
	}

	bestAia = AI_PrepBestAction(player, ent);

	/* shoot and hide */
	if (bestAia.target) {
		const int fdIdx = bestAia.fd ? bestAia.fd->fdIdx : 0;
		/* shoot until no shots are left or target died */
		while (bestAia.shots) {
			G_ClientShoot(player, ent->number, bestAia.target->pos, bestAia.mode, fdIdx, NULL, qtrue, bestAia.z_align);
			bestAia.shots--;
			/* dies by our own shot? */
			if (ent->state & STATE_DEAD)
				return;
			/* check for target's death */
			if (bestAia.target->state & STATE_DEAD) {
				/* search another target now */
				bestAia = AI_PrepBestAction(player, ent);
				/* no other target found - so no need to hide */
				if (!bestAia.target)
					return;
			}
		}
		ent->hiding = qtrue;

		/* now hide */
		G_ClientMove(player, ent->team, ent->number, bestAia.stop, qfalse, QUIET);
		/* no shots left, but possible targets left - maybe they shoot back
		 * or maybe they are still close after hiding */

		/* decide whether the actor maybe wants to go crouched */
		if (AI_CheckCrouch(ent))
			G_ClientStateChange(player, ent->number, STATE_CROUCHED, qtrue);

		/* actor is still alive - try to turn into the appropriate direction to see the target
		 * actor once he sees the ai, too */
		AI_TurnIntoDirection(ent, bestAia.target->pos);

		/** @todo If possible targets that can shoot back (check their inventory for weapons, not for ammo)
		 * are close, go into reaction fire mode, too */

		ent->hiding = qfalse;
	}
#endif
}


/**
 * @brief Every server frame one single actor is handled - always in the same order
 * @sa G_RunFrame
 */
void AI_Run (void)
{
	player_t *player;
	edict_t *ent;
	int i, j;

	/* don't run this too often to prevent overflows */
	if (level.framenum % 10)
		return;

	/* set players to ai players and cycle over all of them */
	for (i = 0, player = game.players + game.sv_maxplayersperteam; i < game.sv_maxplayersperteam; i++, player++)
		if (player->inuse && player->pers.ai && level.activeTeam == player->pers.team) {
			/* find next actor to handle */
			if (!player->pers.last)
				ent = g_edicts;
			else
				ent = player->pers.last + 1;

			for (j = ent - g_edicts; j < globals.num_edicts; j++, ent++)
				if (ent->inuse && ent->TU && ent->team == player->pers.team && G_IsLivingActor(ent)) {
					AI_ActorThink(player, ent);
					player->pers.last = ent;
					return;
				}

			/* nothing left to do, request endround */
			if (j >= globals.num_edicts) {
				G_ClientEndRound(player, QUIET);
				player->pers.last = g_edicts + globals.num_edicts;
			}
			return;
		}
}

/**
 * @brief Initializes the AI.
 * @param[in] ent Pointer to actor to initialize AI for.
 * @param[in] type Type of AI (Lua file name without .lua).
 * @param[in] subtype Subtype of the AI.
 * @return 0 on success.
 */
static int AI_InitActor (edict_t * ent, char *type, char *subtype)
{
	AI_t *AI;
	int size;
	char path[MAX_VAR];
	char *fbuf;

	/* Prepare the AI */
	AI = &ent->chr.AI;
	Q_strncpyz(AI->type, type, sizeof(AI->type));
	Q_strncpyz(AI->subtype, subtype, sizeof(AI->type));

	/* Create the new Lua state */
	AI->L = luaL_newstate();
	if (AI->L == NULL) {
		Com_Printf("Unable to create Lua state.\n");
		return -1;
	}

	/* Register metatables. */
	actorL_register(AI->L);
	pos3L_register(AI->L);

	/* Register libraries. */
	luaL_register(AI->L, "ai", AIL_methods);

	/* Load the AI */
	Com_sprintf(path, sizeof(path), "ai/%s.lua", type);
	size = gi.FS_LoadFile(path, (byte **) &fbuf);
	if (luaL_dobuffer(AI->L, fbuf, size, path) < 0) {
		Com_Printf("Unable to load Lua file '%s'.\n", path);
		return -1;
	}
	gi.FS_FreeFile(fbuf);

	return 0;
}

/**
 * @brief Cleans up the AI part of the actor.
 * @param[in] ent Pointer to actor to cleanup AI.
 */
static void AI_CleanupActor (edict_t * ent)
{
	AI_t *AI;
	AI = &ent->chr.AI;

	/* Cleanup. */
	if (AI->L != NULL) {
		lua_close(AI->L);
		AI->L = NULL;
	}
}

/**
 * @brief Purges all the AI from the entities.
 */
void AI_Cleanup (void)
{
	int i;
	edict_t *ent;

	for (i = 0; i < globals.num_edicts; i++) {
		ent = g_edicts+i;
		if (ent->inuse && (ent->type == ET_ACTOR))
			AI_CleanupActor(ent);
	}
}

/**
 * @brief Initializes the Actor.
 * @param[in] player Player to which this actor belongs.
 * @param[in] ent Pointer to edict_t representing actor.
 */
static void AI_InitPlayer (player_t * player, edict_t * ent)
{
	int team, alienTeam;
	team = player->pers.team;

	/* Set Actor state */
	ent->type = ET_ACTOR;
	ent->pnum = player->num;

	/* Set stats */
	if (team != TEAM_CIVILIAN) {
		/** skills; @todo: more power to Ortnoks, more mind to Tamans */
		CHRSH_CharGenAbilitySkills(&ent->chr, team, MAX_EMPL, sv_maxclients->integer >= 2); /**< For aliens we give "MAX_EMPL" as a type, since the emplyoee-type is not used at all for them. */
		/*  aliens get much more mind */
		ent->chr.score.skills[ABILITY_MIND] += 100;
		if (ent->chr.score.skills[ABILITY_MIND] >= MAX_SKILL)
			ent->chr.score.skills[ABILITY_MIND] = MAX_SKILL;
	}
	else if (team == TEAM_CIVILIAN) {
		CHRSH_CharGenAbilitySkills(&ent->chr, team, EMPL_SOLDIER, sv_maxclients->integer >= 2);
	}

	/* Set starting health */
	ent->chr.HP = GET_HP(ent->chr.score.skills[ABILITY_POWER]);
	ent->HP = ent->chr.HP;
	ent->chr.morale = GET_MORALE(ent->chr.score.skills[ABILITY_MIND]);
	if (ent->chr.morale >= MAX_SKILL)
		ent->chr.morale = MAX_SKILL;
	ent->morale = ent->chr.morale;
	ent->STUN = 0;
	/* tweak health */
	if (team == TEAM_CIVILIAN) {
		ent->chr.HP /= 2; /* civilians get half health */
		ent->HP = ent->chr.HP;
		if (ent->chr.morale > 45) /* they can't get over 45 morale */
			ent->chr.morale = 45;
	}

	/* set model */
	if (team != TEAM_CIVILIAN) {
		if (gi.csi->numAlienTeams) {
			alienTeam = rand() % gi.csi->numAlienTeams;
			assert(gi.csi->alienTeams[alienTeam]);
			ent->chr.skin = gi.GetCharacterValues(gi.csi->alienTeams[alienTeam]->id, &ent->chr);
		} else
			ent->chr.skin = gi.GetCharacterValues(gi.Cvar_String("ai_alien"), &ent->chr);
	}
	else if (team == TEAM_CIVILIAN) {
		/* @todo: Maybe we have civilians with armour, too - police and so on */
		ent->chr.skin = gi.GetCharacterValues(gi.Cvar_String("ai_civilian"), &ent->chr);
	}
	ent->chr.inv = &ent->i;
	ent->body = gi.ModelIndex(CHRSH_CharGetBody(&ent->chr));
	ent->head = gi.ModelIndex(CHRSH_CharGetHead(&ent->chr));
	ent->skin = ent->chr.skin;

	/* pack equipment */
	if (team != TEAM_CIVILIAN) { /* @todo Give civilians gear. */
		if (ent->chr.weapons)   /* actor can handle equipment */
			INVSH_EquipActor(&ent->i, gi.csi->eds[0].num, MAX_OBJDEFS, gi.csi->eds[0].name, &ent->chr);
		else if (ent->chr.teamDef)
			/* actor cannot handle equipment */
			INVSH_EquipActorMelee(&ent->i, &ent->chr);
		else
			Com_Printf("G_SpawnAIPlayer: actor with no equipment\n");
	}

	/* more tweaks */
	if (team != TEAM_CIVILIAN) {
		/** Set default reaction mode.
		 * @sa cl_team:CL_GenerateCharacter This function sets the initial default value for (newly created) non-AI actors.
		 * @todo Make the AI change the value (and its state) if needed while playing! */
		ent->chr.reservedTus.reserveReaction = STATE_REACTION_ONCE;

		/** Set initial state of reaction fire to previously stored state for this actor.
		 * @sa g_client.c:G_ClientSpawn */
		Com_DPrintf(DEBUG_GAME, "G_SpawnAIPlayer: Setting default reaction-mode to %i (%s - %s).\n",ent->chr.reservedTus.reserveReaction, player->pers.netname, ent->chr.name);
		/* no need to call G_SendStats for the AI - reaction fire is serverside only for the AI */
		G_ClientStateChange(player, ent->number, ent->chr.reservedTus.reserveReaction, qfalse);
	}

	/* initialize the AI now */
	if (team == TEAM_CIVILIAN)
		AI_InitActor(ent, "civilian", "default");
	else if (team == TEAM_ALIEN)
		AI_InitActor(ent, "alien", "default");
	else
		Com_Printf("G_SpawnAIPlayer: unknown team AI\n");

	/* link the new actor entity */
	gi.LinkEdict(ent);
}

#define MAX_SPAWNPOINTS		64
static int spawnPoints[MAX_SPAWNPOINTS];

/**
 * @brief Spawn civilians and aliens
 * @param[in] player
 * @param[in] numSpawn
 * @sa AI_CreatePlayer
 */
static void G_SpawnAIPlayer (player_t * player, int numSpawn)
{
	edict_t *ent;
	equipDef_t *ed = &gi.csi->eds[0];
	int i, j, numPoints, team;
	char name[MAX_VAR];

	/* search spawn points */
	team = player->pers.team;
	numPoints = 0;
	for (i = 0, ent = g_edicts; i < globals.num_edicts; i++, ent++)
		if (ent->inuse && (ent->type == ET_ACTORSPAWN) && (ent->team == team))
			spawnPoints[numPoints++] = i;

	/* check spawn point number */
	if (numPoints < numSpawn) {
		Com_Printf("Not enough spawn points for team %i\n", team);
		numSpawn = numPoints;
	}

	/* prepare equipment */
	if (team != TEAM_CIVILIAN) {
		Q_strncpyz(name, gi.Cvar_String("ai_equipment"), sizeof(name));
		for (i = 0, ed = gi.csi->eds; i < gi.csi->numEDs; i++, ed++)
			if (!Q_strncmp(name, ed->name, MAX_VAR))
				break;
		if (i == gi.csi->numEDs)
			ed = &gi.csi->eds[0];
	}

	/* spawn players */
	for (j = 0; j < numSpawn; j++) {
		assert(numPoints > 0);
		/* select spawnpoint */
		while (ent->type != ET_ACTORSPAWN)
			ent = &g_edicts[spawnPoints[rand() % numPoints]];

		/* spawn */
		level.num_spawned[team]++;
		level.num_alive[team]++;
<<<<<<< HEAD
		if (team != TEAM_CIVILIAN) {
			if (gi.csi->numAlienTeams) {
				const int alienTeam = rand() % gi.csi->numAlienTeams;
				assert(gi.csi->alienTeams[alienTeam]);
				ent->chr.skin = gi.GetCharacterValues(gi.csi->alienTeams[alienTeam]->id, &ent->chr);
			} else
				ent->chr.skin = gi.GetCharacterValues(gi.Cvar_String("ai_alien"), &ent->chr);

			ent->type = ET_ACTOR;
			ent->pnum = player->num;
			gi.LinkEdict(ent);

			/** skills; @todo more power to Ortnoks, more mind to Tamans */
			CHRSH_CharGenAbilitySkills(&ent->chr, team, MAX_EMPL, sv_maxclients->integer >= 2);	/**< For aliens we give "MAX_EMPL" as a type, since the emplyoee-type is not used at all for them. */
			ent->chr.score.skills[ABILITY_MIND] += 100;
			if (ent->chr.score.skills[ABILITY_MIND] >= MAX_SKILL)
				ent->chr.score.skills[ABILITY_MIND] = MAX_SKILL;

			ent->chr.HP = GET_HP(ent->chr.score.skills[ABILITY_POWER]);
			ent->HP = ent->chr.HP;
			ent->chr.morale = GET_MORALE(ent->chr.score.skills[ABILITY_MIND]);
			if (ent->chr.morale >= MAX_SKILL)
				ent->chr.morale = MAX_SKILL;
			ent->morale = ent->chr.morale;
			ent->STUN = 0;

			/* pack equipment */
			if (ent->chr.weapons)	/* actor can handle equipment */
				INVSH_EquipActor(&ent->i, ed->num, MAX_OBJDEFS, name, &ent->chr);
			else if (ent->chr.teamDef)
				/* actor cannot handle equipment */
				INVSH_EquipActorMelee(&ent->i, &ent->chr);
			else
				Com_Printf("G_SpawnAIPlayer: actor with no equipment\n");

			/* set model */
			ent->chr.inv = &ent->i;
			ent->body = gi.ModelIndex(CHRSH_CharGetBody(&ent->chr));
			ent->head = gi.ModelIndex(CHRSH_CharGetHead(&ent->chr));
			ent->skin = ent->chr.skin;

			/** Set default reaction mode.
			 * @sa cl_team:CL_GenerateCharacter This function sets the initial default value for (newly created) non-AI actors.
			 * @todo Make the AI change the value (and its state) if needed while playing! */
			ent->chr.reservedTus.reserveReaction = STATE_REACTION_ONCE;

			/** Set initial state of reaction fire to previously stored state for this actor.
			 * @sa g_client.c:G_ClientSpawn */
			Com_DPrintf(DEBUG_GAME, "G_SpawnAIPlayer: Setting default reaction-mode to %i (%s - %s).\n",ent->chr.reservedTus.reserveReaction, player->pers.netname, ent->chr.name);
			/* no need to call G_SendStats for the AI - reaction fire is serverside only for the AI */
			G_ClientStateChange(player, ent->number, ent->chr.reservedTus.reserveReaction, qfalse);
		} else {
			/* Civilians */
			CHRSH_CharGenAbilitySkills(&ent->chr, team, EMPL_SOLDIER, sv_maxclients->integer >= 2);
			ent->chr.HP = GET_HP(ent->chr.score.skills[ABILITY_POWER]) / 2;
			ent->HP = ent->chr.HP;
			ent->chr.morale = GET_MORALE(ent->chr.score.skills[ABILITY_MIND]);
			ent->morale = (ent->chr.morale > 45 ? 45 : ent->chr.morale); /* low morale for civilians */
			ent->STUN = 0;

			ent->chr.skin = gi.GetCharacterValues(gi.Cvar_String("ai_civilian"), &ent->chr);
			ent->chr.inv = &ent->i;
			/** @todo Maybe we have civilians with armour, too - police and so on */
			ent->body = gi.ModelIndex(CHRSH_CharGetBody(&ent->chr));
			ent->head = gi.ModelIndex(CHRSH_CharGetHead(&ent->chr));
			ent->skin = ent->chr.skin;
			ent->type = ET_ACTOR;
			ent->pnum = player->num;
			gi.LinkEdict(ent);
		}
=======
		AI_InitPlayer( player, ent ); /* initialize the new actor */
>>>>>>> b67c2e14
	}
	/* show visible actors */
	G_ClearVisFlags(team);
	G_CheckVis(NULL, qfalse);

	/* give time */
	G_GiveTimeUnits(team);
}


/**
 * @brief Spawn civilians and aliens
 * @param[in] team
 * @sa G_SpawnAIPlayer
 * @return player_t pointer
 * @note see cvars ai_numaliens, ai_numcivilians, ai_numactors
 */
player_t *AI_CreatePlayer (int team)
{
	player_t *p;
	int i;

	if (!sv_ai->integer) {
		Com_Printf("AI deactivated - set sv_ai cvar to 1 to activate it\n");
		return NULL;
	}

	/* set players to ai players and cycle over all of them */
	for (i = 0, p = game.players + game.sv_maxplayersperteam; i < game.sv_maxplayersperteam; i++, p++)
		if (!p->inuse) {
			memset(p, 0, sizeof(*p));
			p->inuse = qtrue;
			p->num = p - game.players;
			p->pers.team = team;
			p->pers.ai = qtrue;
			if (team == TEAM_CIVILIAN)
				G_SpawnAIPlayer(p, ai_numcivilians->integer);
			else if (sv_maxclients->integer == 1)
				G_SpawnAIPlayer(p, ai_numaliens->integer);
			else
				G_SpawnAIPlayer(p, ai_numactors->integer);
			Com_Printf("Created AI player (team %i)\n", team);
			return p;
		}

	/* nothing free */
	return NULL;
}<|MERGE_RESOLUTION|>--- conflicted
+++ resolved
@@ -448,8 +448,9 @@
 	assert(lua_ispos3(L, 1));
 
 	/* Calculate move table. */
-	G_MoveCalc(0, AIL_ent->pos, AIL_ent->fieldSize, AIL_ent->TU);
-	gi.MoveStore(gi.routingMap);
+	G_MoveCalc(0, AIL_ent->pos, AIL_ent->fieldSize,
+			(AIL_ent->state & STATE_CROUCHED) ? 1 : 0, AIL_ent->TU);
+	gi.MoveStore(gi.pathingMap);
 
 	/* Move. */
 	pos = lua_topos3(L, 1);
@@ -732,8 +733,9 @@
 	dist = ent->TU;
 
 	/* Calculate move table. */
-	G_MoveCalc(0, ent->pos, ent->fieldSize, ent->TU);
-	gi.MoveStore(gi.routingMap);
+	G_MoveCalc(0, ent->pos, ent->fieldSize,
+			(ent->state & STATE_CROUCHED) ? 1 : 0, ent->TU);
+	gi.MoveStore(gi.pathingMap);
 
 	/* set borders */
 	xl = (int) ent->pos[0] - dist;
@@ -757,9 +759,10 @@
 		for (to[1] = yl; to[1] < yh; to[1]++)
 			for (to[0] = xl; to[0] < xh; to[0]++) {
 				/* Can we see the target? */
-				gi.GridPosToVec(gi.routingMap, to, check);
+				gi.GridPosToVec(gi.routingMap, ent->fieldSize, to, check);
 				if (G_ActorVis(check, target->ent, qtrue) > 0.3) {
-					tu = gi.MoveLength(gi.routingMap, to, qtrue);
+					tu = gi.MoveLength(gi.pathingMap, to,
+							(ent->state & STATE_CROUCHED) ? 1 : 0, qtrue);
 
 					/* Better spot (easier to get to). */
 					if (tu < min_tu) {
@@ -795,7 +798,7 @@
  * @param[in] target Shoot to this location
  * @param[in] spread
  */
-static qboolean AI_CheckFF (const edict_t *ent, const vec3_t target, float spread)
+static qboolean AI_CheckFF (const edict_t * ent, const vec3_t target, float spread)
 {
 	edict_t *check;
 	vec3_t dtarget, dcheck, back;
@@ -855,8 +858,8 @@
 
 /**
  * @brief Check whether the fighter should perform the shoot
- * @todo Check whether radius and power of fd are to to big for dist
- * @todo Check whether the alien will die when shooting
+ * @todo: Check whether radius and power of fd are to to big for dist
+ * @todo: Check whether the alien will die when shooting
  */
 static qboolean AI_FighterCheckShoot (const edict_t* ent, const edict_t* check, const fireDef_t* fd, float *dist)
 {
@@ -876,73 +879,424 @@
 }
 
 /**
- * @brief Checks whether the AI controlled actor wants to use a door
- * @param[in] ent The AI controlled actor
- * @param[in] door The door edict
- * @returns true if the AI wants to use (open/close) that door, false otherwise
- * @note Don't start any new events in here, don't change the actor state
- * @sa Touch_DoorTrigger
- * @todo Finish implementation
- */
-qboolean AI_CheckUsingDoor (const edict_t *ent, const edict_t *door)
-{
-	/* don't try to use the door in every case */
-	if (frand() < 0.3)
-		return qfalse;
-
-	/* not in the view frustom - don't use the door while not seeing it */
-	if (!G_FrustumVis(door, ent->origin))
-		return qfalse;
-
-	/* if the alien is trying to hide and the door is
-	 * still opened, close it */
-	if (ent->hiding && door->moveinfo.state == STATE_OPENED)
-		return qtrue;
-
-	/* aliens and civilians need different handling */
-	switch (ent->team) {
-	case TEAM_ALIEN: {
-			/* only use the door when there is no civilian or phalanx to kill */
-			int i;
-			const edict_t *check;
-
-			/* see if there are enemies */
-			for (i = 0, check = g_edicts; i < globals.num_edicts; i++, check++) {
-				if (!check->inuse)
-					continue;
-				/* don't check for aliens */
-				if (check->team == ent->team)
-					continue;
-				/* if it's an actor and he's still living */
-				if (G_IsLivingActor(check)) {
-					/* check whether the origin of the enemy is inside the
-					 * AI actors view frustum */
-					float actorVis;
-					qboolean frustum = G_FrustumVis(check, ent->origin);
-					if (!frustum)
-						continue;
-					/* check whether the enemy is close enough to change the state */
-					if (VectorDist(check->origin, ent->origin) > MAX_SPOT_DIST)
-						continue;
-					actorVis = G_ActorVis(check->origin, ent, qtrue);
-					/* there is a visible enemy, don't use that door */
-					if (actorVis > ACTOR_VIS_0)
-						return qfalse;
+ * @sa AI_ActorThink
+ * @todo fix firedef stuff
+ * @todo fill z_align values
+ */
+static float AI_FighterCalcBestAction (edict_t * ent, pos3_t to, aiAction_t * aia)
+{
+	edict_t *check;
+	int move, delta = 0, tu;
+	int i, fm, shots, reaction_trap = 0;
+	float dist, minDist, nspread;
+	float bestActionPoints, dmg, maxDmg, best_time = -1, vis;
+	const objDef_t *ad;
+	int still_searching = 1;
+
+	int weapFdsIdx; /* Weapon-Firedefs index in fd[x] */
+	int fdIdx;	/* firedef index fd[][x]*/
+
+	bestActionPoints = 0.0;
+	memset(aia, 0, sizeof(*aia));
+	move = gi.MoveLength(gi.pathingMap, to,
+			(ent->state & STATE_CROUCHED) ? 1 : 0, qtrue);
+	tu = ent->TU - move;
+
+	/* test for time */
+	if (tu < 0)
+		return AI_ACTION_NOTHING_FOUND;
+
+	/* see if we are very well visible by a reacting enemy */
+	/* @todo: this is worthless now; need to check all squares along our way! */
+	for (i = 0, check = g_edicts; i < globals.num_edicts; i++, check++)
+		if (check->inuse && G_IsLivingActor(check) && ent != check
+			 && (check->team != ent->team || ent->state & STATE_INSANE)
+			 /* also check if we are in range of the weapon's primary mode */
+			 && check->state & STATE_REACTION) {
+			qboolean frustum = G_FrustumVis(check, ent->origin);
+			const float actorVis = G_ActorVis(check->origin, ent, qtrue);
+			if (actorVis > 0.6 && frustum
+				&& (VectorDistSqr(check->origin, ent->origin)
+					> MAX_SPOT_DIST * MAX_SPOT_DIST))
+				reaction_trap++;
+		}
+
+	/** Don't waste TU's when in reaction fire trap
+	 * @todo Learn to escape such traps if move == 2 || move == 3 */
+	bestActionPoints -= move * reaction_trap * GUETE_REACTION_FEAR_FACTOR;
+
+	/* set basic parameters */
+	VectorCopy(to, ent->pos);
+	VectorCopy(to, aia->to);
+	VectorCopy(to, aia->stop);
+	gi.GridPosToVec(gi.routingMap, ent->fieldSize, to, ent->origin);
+
+	/* shooting */
+	maxDmg = 0.0;
+	for (fm = 0; fm < ST_NUM_SHOOT_TYPES; fm++) {
+		const objDef_t *od;		/* Ammo pointer. */
+		const objDef_t *weapon;	/* Weapon pointer. */
+		const fireDef_t *fd;	/* Fire-definition pointer. */
+
+		/* optimization: reaction fire is automatic */;
+		if (IS_SHOT_REACTION(fm))
+			continue;
+
+		if (IS_SHOT_RIGHT(fm) && RIGHT(ent)
+			&& RIGHT(ent)->item.m
+			&& RIGHT(ent)->item.t->weapon
+			&& (!RIGHT(ent)->item.t->reload
+				|| RIGHT(ent)->item.a > 0)) {
+			od = RIGHT(ent)->item.m;
+			weapon = RIGHT(ent)->item.t;
+		} else if (IS_SHOT_LEFT(fm) && LEFT(ent)
+			&& LEFT(ent)->item.m
+			&& LEFT(ent)->item.t->weapon
+			&& (!LEFT(ent)->item.t->reload
+				|| LEFT(ent)->item.a > 0)) {
+			od = LEFT(ent)->item.m;
+			weapon = LEFT(ent)->item.t;
+		} else {
+			weapon = NULL;
+			od = NULL;
+			Com_DPrintf(DEBUG_GAME, "AI_FighterCalcBestAction: @todo: grenade/knife toss from inventory using empty hand\n");
+			/* @todo: grenade/knife toss from inventory using empty hand */
+			/* @todo: evaluate possible items to retrieve and pick one, then evaluate an action against the nearby enemies or allies */
+		}
+
+		if (!od || !weapon)
+			continue;
+
+		weapFdsIdx = FIRESH_FiredefsIDXForWeapon(od, weapon);
+		/* if od was not null and weapon not null - then we have a problem here
+		 * maybe this is only a maptest and thus no scripts parsed */
+		if (weapFdsIdx == -1)
+			continue;
+		/* @todo: timed firedefs that bounce around should not be thrown/shooten about the hole distance */
+		for (fdIdx = 0; fdIdx < od->numFiredefs[weapFdsIdx]; fdIdx++) {
+			fd = &od->fd[weapFdsIdx][fdIdx];
+
+			nspread = SPREAD_NORM((fd->spread[0] + fd->spread[1]) * 0.5 +
+				GET_ACC(ent->chr.score.skills[ABILITY_ACCURACY], fd->weaponSkill));
+			/* how many shoots can this actor do */
+			shots = tu / fd->time;
+			if (shots) {
+				/* search best target */
+				for (i = 0, check = g_edicts; i < globals.num_edicts; i++, check++)
+					if (check->inuse && G_IsLivingActor(check) && ent != check
+						&& (check->team != ent->team || ent->state & STATE_INSANE)) {
+
+						/* don't shoot civilians in mp */
+						if (check->team == TEAM_CIVILIAN && sv_maxclients->integer > 1 && !(ent->state & STATE_INSANE))
+							continue;
+
+						if (!AI_FighterCheckShoot(ent, check, fd, &dist))
+							continue;
+
+						/* check whether target is visible */
+						vis = G_ActorVis(ent->origin, check, qtrue);
+						if (vis == ACTOR_VIS_0)
+							continue;
+
+						/* calculate expected damage */
+						dmg = vis * (fd->damage[0] + fd->spldmg[0]) * fd->shots * shots;
+						if (nspread && dist > nspread)
+							dmg *= nspread / dist;
+
+						/* take into account armour */
+						if (check->i.c[gi.csi->idArmour]) {
+							ad = check->i.c[gi.csi->idArmour]->item.t;
+							dmg *= 1.0 - ad->protection[ad->dmgtype] * 0.01;
+						}
+
+						if (dmg > check->HP
+							&& check->state & STATE_REACTION)
+							/* reaction shooters eradication bonus */
+							dmg = check->HP + GUETE_KILL
+								+ GUETE_REACTION_ERADICATION;
+						else if (dmg > check->HP)
+							/* standard kill bonus */
+							dmg = check->HP + GUETE_KILL;
+
+						/* ammo is limited and shooting gives away your position */
+						if ((dmg < 25.0 && vis < 0.2) /* too hard to hit */
+							|| (dmg < 10.0 && vis < 0.6) /* uber-armour */
+							|| dmg < 0.1) /* at point blank hit even with a stick */
+							continue;
+
+						/* civilian malus */
+						if (check->team == TEAM_CIVILIAN && !(ent->state & STATE_INSANE))
+							dmg *= GUETE_CIV_FACTOR;
+
+						/* add random effects */
+						dmg += GUETE_RANDOM * frand();
+
+						/* check if most damage can be done here */
+						if (dmg > maxDmg) {
+							maxDmg = dmg;
+							best_time = fd->time * shots;
+							aia->mode = fm;
+							aia->shots = shots;
+							aia->target = check;
+							aia->fd = fd;
+						}
+					}
+
+				if (!aia->target) {
+					/* search best none human target */
+					for (i = 0, check = g_edicts; i < globals.num_edicts; i++, check++)
+						if (check->inuse && (check->flags & FL_DESTROYABLE)) {
+
+							if (!AI_FighterCheckShoot(ent, check, fd, &dist))
+								continue;
+
+							/* don't take vis into account, don't multiply with amout of shots
+							 * others (human victims) should be prefered, that's why we don't
+							 * want a too high value here */
+							maxDmg = (fd->damage[0] + fd->spldmg[0]);
+							aia->mode = fm;
+							aia->shots = shots;
+							aia->target = check;
+							aia->fd = fd;
+							best_time = fd->time * shots;
+							/* take the first best breakable or door and try to shoot it */
+							break;
+						}
 				}
 			}
-		}
+		} /* firedefs */
+	}
+	/* add damage to bestActionPoints */
+	if (aia->target) {
+		bestActionPoints += maxDmg;
+		assert(best_time > 0);
+		tu -= best_time;
+	}
+
+	if (!(ent->state & STATE_RAGE)) {
+		/* hide */
+		/* @todo: Only hide if the visible actors have long range weapons in their hands
+		 * otherwise make it depended on the mood (or some skill) of the alien whether
+		 * it tries to attack by trying to get as close as possible or to try to hide */
+		if (!(G_TestVis(-ent->team, ent, VT_PERISH | VT_NOFRUSTUM) & VIS_YES)) {
+			/* is a hiding spot */
+			bestActionPoints += GUETE_HIDE + (aia->target ? GUETE_CLOSE_IN : 0);
+		/* @todo: What is this 2? */
+		} else if (aia->target && tu >= 2) {
+			byte minX, maxX, minY, maxY;
+			/* reward short walking to shooting spot, when seen by enemies;
+			 * @todo: do this decently, only penalizing the visible part of walk
+			 * and penalizing much more for reaction shooters around;
+			 * now it may remove some tactical options from aliens,
+			 * e.g. they may now choose only the closer doors;
+			 * however it's still better than going three times around soldier
+			 * and only then firing at him */
+			bestActionPoints += GUETE_CLOSE_IN - move < 0 ? 0 : GUETE_CLOSE_IN - move;
+
+			/* search hiding spot */
+			G_MoveCalc(0, to, ent->fieldSize,
+					(ent->state & STATE_CROUCHED) ? 1 : 0, HIDE_DIST);
+			ent->pos[2] = to[2];
+			minX = to[0] - HIDE_DIST > 0 ? to[0] - HIDE_DIST : 0;
+			minY = to[1] - HIDE_DIST > 0 ? to[1] - HIDE_DIST : 0;
+			maxX = to[0] + HIDE_DIST < 254 ? to[0] + HIDE_DIST : 254;
+			maxY = to[1] + HIDE_DIST < 254 ? to[1] + HIDE_DIST : 254;
+
+			for (ent->pos[1] = minY; ent->pos[1] <= maxY; ent->pos[1]++) {
+				for (ent->pos[0] = minX; ent->pos[0] <= maxX; ent->pos[0]++) {
+					/* time */
+					delta = gi.MoveLength(gi.pathingMap, ent->pos,
+							(ent->state & STATE_CROUCHED) ? 1 : 0, qfalse);
+					if (delta > tu)
+						continue;
+
+					/* visibility */
+					gi.GridPosToVec(gi.routingMap, ent->fieldSize, ent->pos, ent->origin);
+					if (G_TestVis(-ent->team, ent, VT_PERISH | VT_NOFRUSTUM) & VIS_YES)
+						continue;
+
+					still_searching = 0;
+					break;
+				}
+				if (!still_searching)
+					break;
+			}
+		}
+
+		if (still_searching) {
+			/* nothing found */
+			VectorCopy(to, ent->pos);
+			gi.GridPosToVec(gi.routingMap, ent->fieldSize, to, ent->origin);
+			/* @todo: Try to crouch if no hiding spot was found - randomized */
+		} else {
+			/* found a hiding spot */
+			VectorCopy(ent->pos, aia->stop);
+			bestActionPoints += GUETE_HIDE;
+			tu -= delta;
+			/* @todo: also add bonus for fleeing from reaction fire
+			 * and a huge malus if more than 1 move under reaction */
+		}
+	}
+
+	/* reward closing in */
+	minDist = CLOSE_IN_DIST;
+	for (i = 0, check = g_edicts; i < globals.num_edicts; i++, check++)
+		if (check->inuse && check->team != ent->team && G_IsLivingActor(ent)) {
+			dist = VectorDist(ent->origin, check->origin);
+			if (dist < minDist)
+				minDist = dist;
+		}
+	bestActionPoints += GUETE_CLOSE_IN * (1.0 - minDist / CLOSE_IN_DIST);
+
+	return bestActionPoints;
+}
+
+/**
+ * @sa AI_ActorThink
+ * @note Even civilians can use weapons if the teamdef allows this
+ */
+static float AI_CivilianCalcBestAction (edict_t * ent, pos3_t to, aiAction_t * aia)
+{
+	edict_t *check;
+	int i, move, tu;
+	float dist, minDist;
+	float bestActionPoints;
+
+	/* set basic parameters */
+	bestActionPoints = 0.0;
+	memset(aia, 0, sizeof(*aia));
+	VectorCopy(to, ent->pos);
+	VectorCopy(to, aia->to);
+	VectorCopy(to, aia->stop);
+	gi.GridPosToVec(gi.routingMap, ent->fieldSize, to, ent->origin);
+
+	move = gi.MoveLength(gi.pathingMap, to,
+			(ent->state & STATE_CROUCHED) ? 1 : 0, qtrue);
+	tu = ent->TU - move;
+
+	/* test for time */
+	if (tu < 0)
+		return AI_ACTION_NOTHING_FOUND;
+
+	/* check whether this civilian can use weapons */
+	if (ent->chr.teamDef) {
+		const teamDef_t* teamDef = ent->chr.teamDef;
+		if (ent->state & ~STATE_PANIC && teamDef->weapons)
+			return AI_FighterCalcBestAction(ent, to, aia);
+	} else
+		Com_Printf("AI_FighterCalcBestAction: Error - civilian team with no teamdef\n");
+
+	/* run away */
+	minDist = RUN_AWAY_DIST;
+	for (i = 0, check = g_edicts; i < globals.num_edicts; i++, check++)
+		if (check->inuse && check->team == TEAM_ALIEN && !(check->state & STATE_DEAD)) {
+			dist = VectorDist(ent->origin, check->origin);
+			if (dist < minDist)
+				minDist = dist;
+		}
+	bestActionPoints += GUETE_RUN_AWAY * minDist / RUN_AWAY_DIST;
+
+	/* add laziness */
+	if (ent->TU)
+		bestActionPoints += GUETE_CIV_LAZINESS * tu / ent->TU;
+
+	/* add random effects */
+	bestActionPoints += GUETE_CIV_RANDOM * frand();
+
+	return bestActionPoints;
+}
+
+edict_t *ai_waypointList;
+
+void G_AddToWayPointList (edict_t *ent)
+{
+	edict_t *e;
+	int i = 1;
+
+	if (!ai_waypointList)
+		ai_waypointList = ent;
+	else {
+		e = ai_waypointList;
+		while (e->groupChain) {
+			e = e->groupChain;
+			i++;
+		}
+		i++;
+		e->groupChain = ent;
+	}
+
+	Com_DPrintf(DEBUG_GAME, "%i waypoints in this map\n", i);
+}
+
+/**
+ * @brief Searches the map for mission edicts and try to get there
+ * @sa AI_PrepBestAction
+ * @note The routing table is still valid, so we can still use
+ * gi.MoveLength for the given edict here
+ */
+static int AI_CheckForMissionTargets (player_t* player, edict_t *ent, aiAction_t *aia)
+{
+	int bestActionPoints = AI_ACTION_NOTHING_FOUND;
+
+	/* reset any previous given action set */
+	memset(aia, 0, sizeof(*aia));
+
+	switch (ent->team) {
+	case TEAM_CIVILIAN:
+	{
+		edict_t *checkPoint = NULL;
+		int length;
+		int i = 0;
+		/* find waypoints in a closer distance - if civilians are not close enough, let them walk
+		 * around until they came close */
+		checkPoint = ai_waypointList;
+		while (checkPoint != NULL) {
+			if (!checkPoint->inuse)
+				continue;
+
+			/* the lower the count value - the nearer the final target */
+			if (checkPoint->count < ent->count) {
+				if (VectorDist(ent->origin, checkPoint->origin) <= WAYPOINT_CIV_DIST) {
+					i++;
+					Com_DPrintf(DEBUG_GAME, "civ found civtarget with %i\n", checkPoint->count);
+					/* test for time and distance */
+					length = ent->TU - gi.MoveLength(gi.pathingMap, checkPoint->pos,
+							(ent->state & STATE_CROUCHED) ? 1 : 0, qtrue);
+					bestActionPoints = GUETE_MISSION_TARGET + length;
+
+					ent->count = checkPoint->count;
+					VectorCopy(checkPoint->pos, aia->to);
+				}
+			}
+			checkPoint = checkPoint->groupChain;
+		}
+		/* reset the count value for this civilian to restart the search */
+		if (!i)
+			ent->count = 100;
 		break;
-	case TEAM_CIVILIAN: {
-			/* don't use any door if no alien is inside the viewing angle  - but
-			 * try to hide behind the door when there is an alien */
-		}
+	}
+	case TEAM_ALIEN:
+	{
+		edict_t *mission;
+		int i;
+		/* search for a mission edict */
+		for (i = 0, mission = g_edicts; i < globals.num_edicts; i++, mission++)
+			if (mission->inuse && mission->type == ET_MISSION) {
+				VectorCopy(mission->pos, aia->to);
+				aia->target = mission;
+				if (player->pers.team == mission->team) {
+					bestActionPoints = GUETE_MISSION_TARGET;
+					break;
+				} else
+					/* try to prevent the phalanx from reaching their mission target */
+					bestActionPoints = GUETE_MISSION_OPPONENT_TARGET;
+			}
+
 		break;
-	default:
-		Com_Printf("Invalid team in AI_CheckUsingDoor: %i for ent type: %i\n",
-			ent->team, ent->type);
-		break;
-	}
-	return qtrue;
+	}
+	}
+
+	return bestActionPoints;
 }
 
 /**
@@ -981,481 +1335,6 @@
 	return qfalse;
 }
 
-/**
- * @sa AI_ActorThink
- * @todo fix firedef stuff
- * @todo fill z_align values
- */
-static float AI_FighterCalcBestAction (edict_t * ent, pos3_t to, aiAction_t * aia)
-{
-	edict_t *check;
-	int move, delta = 0, tu;
-	int i, fm, shots, reaction_trap = 0;
-	float dist, minDist, nspread;
-	float bestActionPoints, dmg, maxDmg, best_time = -1, vis;
-	const objDef_t *ad;
-	int still_searching = 1;
-	const int crouching_state = ent->state & STATE_CROUCHED ? 1 : 0;
-
-	int weapFdsIdx; /* Weapon-Firedefs index in fd[x] */
-	int fdIdx;	/* firedef index fd[][x]*/
-
-	bestActionPoints = 0.0;
-	memset(aia, 0, sizeof(*aia));
-	move = gi.MoveLength(gi.pathingMap, to, crouching_state, qtrue);
-	tu = ent->TU - move;
-
-	/* test for time */
-	if (tu < 0)
-		return AI_ACTION_NOTHING_FOUND;
-
-	/* see if we are very well visible by a reacting enemy */
-	/** @todo this is worthless now; need to check all squares along our way! */
-	for (i = 0, check = g_edicts; i < globals.num_edicts; i++, check++)
-		if (check->inuse && G_IsLivingActor(check) && ent != check
-			 && (check->team != ent->team || ent->state & STATE_INSANE)
-			 /* also check if we are in range of the weapon's primary mode */
-			 && check->state & STATE_REACTION) {
-			qboolean frustum = G_FrustumVis(check, ent->origin);
-			const float actorVis = G_ActorVis(check->origin, ent, qtrue);
-			if (actorVis > 0.6 && frustum
-				&& (VectorDistSqr(check->origin, ent->origin)
-					> MAX_SPOT_DIST * MAX_SPOT_DIST))
-				reaction_trap++;
-		}
-
-	/** Don't waste TU's when in reaction fire trap
-	 * @todo Learn to escape such traps if move == 2 || move == 3 */
-	bestActionPoints -= move * reaction_trap * GUETE_REACTION_FEAR_FACTOR;
-
-	/* set basic parameters */
-	VectorCopy(to, ent->pos);
-	VectorCopy(to, aia->to);
-	VectorCopy(to, aia->stop);
-	gi.GridPosToVec(gi.routingMap, ent->fieldSize, to, ent->origin);
-
-	/* shooting */
-	maxDmg = 0.0;
-	for (fm = 0; fm < ST_NUM_SHOOT_TYPES; fm++) {
-		const objDef_t *od;		/* Ammo pointer. */
-		const objDef_t *weapon;	/* Weapon pointer. */
-		const fireDef_t *fd;	/* Fire-definition pointer. */
-
-		/* optimization: reaction fire is automatic */
-		if (IS_SHOT_REACTION(fm))
-			continue;
-
-		if (IS_SHOT_RIGHT(fm) && RIGHT(ent)
-			&& RIGHT(ent)->item.m
-			&& RIGHT(ent)->item.t->weapon
-			&& (!RIGHT(ent)->item.t->reload
-				|| RIGHT(ent)->item.a > 0)) {
-			od = RIGHT(ent)->item.m;
-			weapon = RIGHT(ent)->item.t;
-		} else if (IS_SHOT_LEFT(fm) && LEFT(ent)
-			&& LEFT(ent)->item.m
-			&& LEFT(ent)->item.t->weapon
-			&& (!LEFT(ent)->item.t->reload
-				|| LEFT(ent)->item.a > 0)) {
-			od = LEFT(ent)->item.m;
-			weapon = LEFT(ent)->item.t;
-		} else {
-			weapon = NULL;
-			od = NULL;
-			Com_DPrintf(DEBUG_GAME, "AI_FighterCalcBestAction: @todo grenade/knife toss from inventory using empty hand\n");
-			/** @todo grenade/knife toss from inventory using empty hand */
-			/** @todo evaluate possible items to retrieve and pick one, then evaluate an action against the nearby enemies or allies */
-		}
-
-		if (!od || !weapon)
-			continue;
-
-		weapFdsIdx = FIRESH_FiredefsIDXForWeapon(od, weapon);
-		/* if od was not null and weapon not null - then we have a problem here
-		 * maybe this is only a maptest and thus no scripts parsed */
-		if (weapFdsIdx == -1)
-			continue;
-		/** @todo timed firedefs that bounce around should not be thrown/shooten about the whole distance */
-		for (fdIdx = 0; fdIdx < od->numFiredefs[weapFdsIdx]; fdIdx++) {
-			fd = &od->fd[weapFdsIdx][fdIdx];
-
-			nspread = SPREAD_NORM((fd->spread[0] + fd->spread[1]) * 0.5 +
-				GET_ACC(ent->chr.score.skills[ABILITY_ACCURACY], fd->weaponSkill));
-			/* how many shoots can this actor do */
-			shots = tu / fd->time;
-			if (shots) {
-				/* search best target */
-				for (i = 0, check = g_edicts; i < globals.num_edicts; i++, check++)
-					if (check->inuse && G_IsLivingActor(check) && ent != check
-						&& (check->team != ent->team || ent->state & STATE_INSANE)) {
-
-						/* don't shoot civilians in mp */
-						if (check->team == TEAM_CIVILIAN && sv_maxclients->integer > 1 && !(ent->state & STATE_INSANE))
-							continue;
-
-						if (!AI_FighterCheckShoot(ent, check, fd, &dist))
-							continue;
-
-						/* check whether target is visible */
-						vis = G_ActorVis(ent->origin, check, qtrue);
-						if (vis == ACTOR_VIS_0)
-							continue;
-
-						/* calculate expected damage */
-						dmg = vis * (fd->damage[0] + fd->spldmg[0]) * fd->shots * shots;
-						if (nspread && dist > nspread)
-							dmg *= nspread / dist;
-
-						/* take into account armour */
-						if (check->i.c[gi.csi->idArmour]) {
-							ad = check->i.c[gi.csi->idArmour]->item.t;
-							dmg *= 1.0 - ad->protection[ad->dmgtype] * 0.01;
-						}
-
-						if (dmg > check->HP
-							&& check->state & STATE_REACTION)
-							/* reaction shooters eradication bonus */
-							dmg = check->HP + GUETE_KILL
-								+ GUETE_REACTION_ERADICATION;
-						else if (dmg > check->HP)
-							/* standard kill bonus */
-							dmg = check->HP + GUETE_KILL;
-
-						/* ammo is limited and shooting gives away your position */
-						if ((dmg < 25.0 && vis < 0.2) /* too hard to hit */
-							|| (dmg < 10.0 && vis < 0.6) /* uber-armour */
-							|| dmg < 0.1) /* at point blank hit even with a stick */
-							continue;
-
-						/* civilian malus */
-						if (check->team == TEAM_CIVILIAN && !(ent->state & STATE_INSANE))
-							dmg *= GUETE_CIV_FACTOR;
-
-						/* add random effects */
-						dmg += GUETE_RANDOM * frand();
-
-						/* check if most damage can be done here */
-						if (dmg > maxDmg) {
-							maxDmg = dmg;
-							best_time = fd->time * shots;
-							aia->mode = fm;
-							aia->shots = shots;
-							aia->target = check;
-							aia->fd = fd;
-						}
-					}
-
-				if (!aia->target) {
-					/* search best none human target */
-					for (i = 0, check = g_edicts; i < globals.num_edicts; i++, check++)
-						if (check->inuse && (check->flags & FL_DESTROYABLE)) {
-
-							if (!AI_FighterCheckShoot(ent, check, fd, &dist))
-								continue;
-
-							/* don't take vis into account, don't multiply with amout of shots
-							 * others (human victims) should be prefered, that's why we don't
-							 * want a too high value here */
-							maxDmg = (fd->damage[0] + fd->spldmg[0]);
-							aia->mode = fm;
-							aia->shots = shots;
-							aia->target = check;
-							aia->fd = fd;
-							best_time = fd->time * shots;
-							/* take the first best breakable or door and try to shoot it */
-							break;
-						}
-				}
-			}
-		} /* firedefs */
-	}
-	/* add damage to bestActionPoints */
-	if (aia->target) {
-		bestActionPoints += maxDmg;
-		assert(best_time > 0);
-		tu -= best_time;
-	}
-
-	if (!(ent->state & STATE_RAGE)) {
-		/* hide */
-		/** @todo Only hide if the visible actors have long range weapons in their hands
-		 * otherwise make it depended on the mood (or some skill) of the alien whether
-		 * it tries to attack by trying to get as close as possible or to try to hide */
-		if (!(G_TestVis(-ent->team, ent, VT_PERISH | VT_NOFRUSTUM) & VIS_YES)) {
-			/* is a hiding spot */
-			bestActionPoints += GUETE_HIDE + (aia->target ? GUETE_CLOSE_IN : 0);
-		/** @todo What is this 2? */
-		} else if (aia->target && tu >= 2) {
-			byte minX, maxX, minY, maxY;
-			/* reward short walking to shooting spot, when seen by enemies;
-			 * @todo do this decently, only penalizing the visible part of walk
-			 * and penalizing much more for reaction shooters around;
-			 * now it may remove some tactical options from aliens,
-			 * e.g. they may now choose only the closer doors;
-			 * however it's still better than going three times around soldier
-			 * and only then firing at him */
-			bestActionPoints += GUETE_CLOSE_IN - move < 0 ? 0 : GUETE_CLOSE_IN - move;
-
-			/* search hiding spot */
-			G_MoveCalc(0, to, ent->fieldSize, crouching_state, HIDE_DIST);
-			Com_DPrintf(DEBUG_ENGINE, "AI_FighterCalcBestAction: Called MoveMark.\n");
-			ent->pos[2] = to[2];
-			minX = to[0] - HIDE_DIST > 0 ? to[0] - HIDE_DIST : 0;
-			minY = to[1] - HIDE_DIST > 0 ? to[1] - HIDE_DIST : 0;
-			maxX = to[0] + HIDE_DIST < 254 ? to[0] + HIDE_DIST : 254;
-			maxY = to[1] + HIDE_DIST < 254 ? to[1] + HIDE_DIST : 254;
-
-			for (ent->pos[1] = minY; ent->pos[1] <= maxY; ent->pos[1]++) {
-				for (ent->pos[0] = minX; ent->pos[0] <= maxX; ent->pos[0]++) {
-					/* time */
-					delta = gi.MoveLength(gi.pathingMap, ent->pos, crouching_state, qfalse);
-					if (delta > tu)
-						continue;
-
-					/* visibility */
-					gi.GridPosToVec(gi.routingMap, ent->fieldSize, ent->pos, ent->origin);
-					if (G_TestVis(-ent->team, ent, VT_PERISH | VT_NOFRUSTUM) & VIS_YES)
-						continue;
-
-					still_searching = 0;
-					break;
-				}
-				if (!still_searching)
-					break;
-			}
-		}
-
-		if (still_searching) {
-			/* nothing found */
-			VectorCopy(to, ent->pos);
-			gi.GridPosToVec(gi.routingMap, ent->fieldSize, to, ent->origin);
-			/** @todo Try to crouch if no hiding spot was found - randomized */
-		} else {
-			/* found a hiding spot */
-			VectorCopy(ent->pos, aia->stop);
-			bestActionPoints += GUETE_HIDE;
-			tu -= delta;
-			/** @todo also add bonus for fleeing from reaction fire
-			 * and a huge malus if more than 1 move under reaction */
-		}
-	}
-
-	/* reward closing in */
-	minDist = CLOSE_IN_DIST;
-	for (i = 0, check = g_edicts; i < globals.num_edicts; i++, check++)
-		if (check->inuse && check->team != ent->team && G_IsLivingActor(ent)) {
-			dist = VectorDist(ent->origin, check->origin);
-			if (dist < minDist)
-				minDist = dist;
-		}
-	bestActionPoints += GUETE_CLOSE_IN * (1.0 - minDist / CLOSE_IN_DIST);
-
-	return bestActionPoints;
-}
-
-/**
- * @sa AI_ActorThink
- * @note Even civilians can use weapons if the teamdef allows this
- */
-static float AI_CivilianCalcBestAction (edict_t *ent, pos3_t to, aiAction_t *aia)
-{
-	edict_t *check;
-	int i, move, tu;
-	float minDist, minDistCivilian, minDistFighter;
-	float bestActionPoints;
-	float reaction_trap = 0.0;
-	float delta = 0.0;
-	const int crouching_state = ent->state & STATE_CROUCHED ? 1 : 0;
-
-	/* set basic parameters */
-	bestActionPoints = 0.0;
-	memset(aia, 0, sizeof(*aia));
-	VectorCopy(to, ent->pos);
-	VectorCopy(to, aia->to);
-	VectorCopy(to, aia->stop);
-	gi.GridPosToVec(gi.routingMap, ent->fieldSize, to, ent->origin);
-
-	move = gi.MoveLength(gi.pathingMap, to, crouching_state, qtrue);
-	tu = ent->TU - move;
-
-	/* test for time */
-	if (tu < 0)
-		return AI_ACTION_NOTHING_FOUND;
-
-	/* check whether this civilian can use weapons */
-	if (ent->chr.teamDef) {
-		const teamDef_t* teamDef = ent->chr.teamDef;
-		if (ent->state & ~STATE_PANIC && teamDef->weapons)
-			return AI_FighterCalcBestAction(ent, to, aia);
-	} else
-		Com_Printf("AI_CivilianCalcBestAction: Error - civilian team with no teamdef\n");
-
-	/* run away */
-	minDist = minDistCivilian = minDistFighter = RUN_AWAY_DIST * UNIT_SIZE;
-
-	for (i = 0, check = g_edicts; i < globals.num_edicts; i++, check++) {
-		float dist;
-		if (!check->inuse || ent == check)
-			continue;
-		if (!G_IsLivingActor(check))
-			continue;
-		dist = VectorDist(ent->origin, check->origin);
-		assert(dist);
-		switch (check->team) {
-		case TEAM_ALIEN:
-			if (dist < minDist)
-				minDist = dist;
-			break;
-		case TEAM_CIVILIAN:
-			if (dist < minDistCivilian)
-				minDistCivilian = dist;
-			break;
-		case TEAM_PHALANX:
-			if (dist < minDistFighter)
-				minDistFighter = dist;
-			break;
-		}
-	}
-
-	minDist /= UNIT_SIZE;
-	minDistCivilian /= UNIT_SIZE;
-	minDistFighter /= UNIT_SIZE;
-
-	if (minDist < 8.0) {
-		/* very near an alien: run away fast */
-		delta = 4.0 * minDist;
-	} else if (minDist < 16.0) {
-		/* near an alien: run away */
-		delta = 24.0 + minDist;
-	} else if (minDist < 24.0) {
-		/* near an alien: run away slower */
-		delta = 40.0 + (minDist - 16) / 4;
-	} else {
-		delta = 42.0;
-	}
-	/* near a civilian: join him (1/3) */
-	if (minDistCivilian < 10.0)
-		delta += (10.0 - minDistCivilian) / 3.0;
-	/* near a fighter: join him (1/5) */
-	if (minDistFighter < 15.0)
-		delta += (15.0 - minDistFighter) / 5.0;
-	/* don't go close to a fighter to let him move */
-	if (minDistFighter < 2.0)
-		delta /= 10.0;
-
-	/* try to hide */
-	for (i = 0, check = g_edicts; i < globals.num_edicts; i++, check++) {
-		if (!check->inuse || ent == check)
-			continue;
-		if (!(check->team == TEAM_ALIEN || ent->state & STATE_INSANE))
-			continue;
-		if (G_IsLivingActor(check) && G_ActorVis(check->origin, ent, qtrue) > 0.25)
-			reaction_trap += 25.0;
-	}
-	delta -= reaction_trap;
-	bestActionPoints += delta;
-
-	/* add laziness */
-	if (ent->TU)
-		bestActionPoints += GUETE_CIV_LAZINESS * tu / ent->TU;
-	/* add random effects */
-	bestActionPoints += GUETE_CIV_RANDOM * frand();
-
-	return bestActionPoints;
-}
-
-edict_t *ai_waypointList;
-
-void G_AddToWayPointList (edict_t *ent)
-{
-	edict_t *e;
-	int i = 1;
-
-	if (!ai_waypointList)
-		ai_waypointList = ent;
-	else {
-		e = ai_waypointList;
-		while (e->groupChain) {
-			e = e->groupChain;
-			i++;
-		}
-		i++;
-		e->groupChain = ent;
-	}
-
-	Com_DPrintf(DEBUG_GAME, "%i waypoints in this map\n", i);
-}
-
-/**
- * @brief Searches the map for mission edicts and try to get there
- * @sa AI_PrepBestAction
- * @note The routing table is still valid, so we can still use
- * gi.MoveLength for the given edict here
- */
-static int AI_CheckForMissionTargets (player_t* player, edict_t *ent, aiAction_t *aia)
-{
-	int bestActionPoints = AI_ACTION_NOTHING_FOUND;
-	const int crouching_state = ent->state & STATE_CROUCHED ? 1 : 0;
-
-	/* reset any previous given action set */
-	memset(aia, 0, sizeof(*aia));
-
-	switch (ent->team) {
-	case TEAM_CIVILIAN:
-	{
-		edict_t *checkPoint = NULL;
-		int length;
-		int i = 0;
-		/* find waypoints in a closer distance - if civilians are not close enough, let them walk
-		 * around until they came close */
-		checkPoint = ai_waypointList;
-		while (checkPoint != NULL) {
-			if (!checkPoint->inuse)
-				continue;
-
-			/* the lower the count value - the nearer the final target */
-			if (checkPoint->count < ent->count) {
-				if (VectorDist(ent->origin, checkPoint->origin) <= WAYPOINT_CIV_DIST) {
-					i++;
-					Com_DPrintf(DEBUG_GAME, "civ found civtarget with %i\n", checkPoint->count);
-					/* test for time and distance */
-					length = ent->TU - gi.MoveLength(gi.pathingMap, checkPoint->pos, crouching_state, qtrue);
-					bestActionPoints = GUETE_MISSION_TARGET + length;
-
-					ent->count = checkPoint->count;
-					VectorCopy(checkPoint->pos, aia->to);
-				}
-			}
-			checkPoint = checkPoint->groupChain;
-		}
-		/* reset the count value for this civilian to restart the search */
-		if (!i)
-			ent->count = 100;
-		break;
-	}
-	case TEAM_ALIEN:
-	{
-		edict_t *mission;
-		int i;
-		/* search for a mission edict */
-		for (i = 0, mission = g_edicts; i < globals.num_edicts; i++, mission++)
-			if (mission->inuse && mission->type == ET_MISSION) {
-				VectorCopy(mission->pos, aia->to);
-				aia->target = mission;
-				if (player->pers.team == mission->team) {
-					bestActionPoints = GUETE_MISSION_TARGET;
-					break;
-				} else
-					/* try to prevent the phalanx from reaching their mission target */
-					bestActionPoints = GUETE_MISSION_OPPONENT_TARGET;
-			}
-
-		break;
-	}
-	}
-
-	return bestActionPoints;
-}
 
 #define AI_MAX_DIST	30
 /**
@@ -1471,11 +1350,10 @@
 	vec3_t oldOrigin;
 	int xl, yl, xh, yh;
 	float bestActionPoints, best;
-	const int crouching_state = ent->state & STATE_CROUCHED ? 1 : 0;
 
 	/* calculate move table */
-	G_MoveCalc(0, ent->pos, ent->fieldSize, crouching_state, MAX_ROUTE);
-	Com_DPrintf(DEBUG_ENGINE, "AI_PrepBestAction: Called MoveMark.\n");
+	G_MoveCalc(0, ent->pos, ent->fieldSize,
+			(ent->state & STATE_CROUCHED) ? 1 : 0, MAX_ROUTE);
 	gi.MoveStore(gi.pathingMap);
 
 	/* set borders */
@@ -1502,7 +1380,8 @@
 	for (to[2] = 0; to[2] < PATHFINDING_HEIGHT; to[2]++)
 		for (to[1] = yl; to[1] < yh; to[1]++)
 			for (to[0] = xl; to[0] < xh; to[0]++)
-				if (gi.MoveLength(gi.pathingMap, to, crouching_state, qtrue) <= ent->TU) {
+				if (gi.MoveLength(gi.pathingMap, to,
+						(ent->state & STATE_CROUCHED) ? 1 : 0, qtrue) <= ent->TU) {
 					if (ent->team == TEAM_CIVILIAN || ent->state & STATE_PANIC)
 						bestActionPoints = AI_CivilianCalcBestAction(ent, to, &aia);
 					else
@@ -1534,7 +1413,7 @@
 		G_ClientStateChange(player, ent->number, STATE_CROUCHED, qtrue);
 
 	/* do the move */
-	/** @todo Why 0 - and not ent->team?
+	/* @todo: Why 0 - and not ent->team?
 	 * I think this has something to do with the vis check in G_BuildForbiddenList */
 	G_ClientMove(player, 0, ent->number, bestAia.to, qfalse, QUIET);
 
@@ -1553,24 +1432,19 @@
  */
 static void AI_TurnIntoDirection (edict_t *aiActor, pos3_t pos)
 {
-	int dv;
-	const int crouching_state = aiActor->state & STATE_CROUCHED ? 1 : 0;
-
-	G_MoveCalc(aiActor->team, pos, aiActor->fieldSize, crouching_state, MAX_ROUTE);
-
-	dv = gi.MoveNext(gi.routingMap, aiActor->fieldSize, gi.pathingMap, pos, crouching_state);
-
-	if (dv != ROUTING_UNREACHABLE) {
-		const byte dir = getDVdir(dv);
-		/* Only attempt to turn if the direction is not a vertical only action */
-		if (dir < CORE_DIRECTIONS || dir >= FLYING_DIRECTIONS) {
-			const int status = G_DoTurn(aiActor, dir & (CORE_DIRECTIONS - 1));
-			if (status) {
-				/* send the turn */
-				gi.AddEvent(G_VisToPM(aiActor->visflags), EV_ACTOR_TURN);
-				gi.WriteShort(aiActor->number);
-				gi.WriteByte(aiActor->dir);
-			}
+	byte dv;
+
+	G_MoveCalc(aiActor->team, pos, aiActor->fieldSize,
+			(aiActor->state & STATE_CROUCHED) ? 1 : 0, MAX_ROUTE);
+	dv = gi.MoveNext(gi.routingMap, aiActor->fieldSize, gi.pathingMap, pos,
+			(aiActor->state & STATE_CROUCHED) ? 1 : 0);
+	if (dv < ROUTING_NOT_REACHABLE) {
+		const int status = G_DoTurn(aiActor, dv);
+		if (status) {
+			/* send the turn */
+			gi.AddEvent(G_VisToPM(aiActor->visflags), EV_ACTOR_TURN);
+			gi.WriteShort(aiActor->number);
+			gi.WriteByte(aiActor->dir);
 		}
 	}
 }
@@ -1586,6 +1460,7 @@
  */
 void AI_ActorThink (player_t * player, edict_t * ent)
 {
+#if 0
 	lua_State *L;
 
 	/* The Lua State we will work with. */
@@ -1605,8 +1480,10 @@
 	/* Cleanup */
 	AIL_ent = NULL;
 	AIL_player = NULL;
-
-#if 0
+#endif
+
+	aiAction_t bestAia;
+
 	/* if a weapon can be reloaded we attempt to do so if TUs permit, otherwise drop it */
 	if (!(ent->state & STATE_PANIC)) {
 		if (RIGHT(ent) && RIGHT(ent)->item.t->reload && RIGHT(ent)->item.a == 0) {
@@ -1673,7 +1550,6 @@
 
 		ent->hiding = qfalse;
 	}
-#endif
 }
 
 
@@ -1701,7 +1577,7 @@
 				ent = player->pers.last + 1;
 
 			for (j = ent - g_edicts; j < globals.num_edicts; j++, ent++)
-				if (ent->inuse && ent->TU && ent->team == player->pers.team && G_IsLivingActor(ent)) {
+				if (ent->inuse && ent->team == player->pers.team && ent->type == ET_ACTOR && !(ent->state & STATE_DEAD) && ent->TU) {
 					AI_ActorThink(player, ent);
 					player->pers.last = ent;
 					return;
@@ -1939,80 +1815,7 @@
 		/* spawn */
 		level.num_spawned[team]++;
 		level.num_alive[team]++;
-<<<<<<< HEAD
-		if (team != TEAM_CIVILIAN) {
-			if (gi.csi->numAlienTeams) {
-				const int alienTeam = rand() % gi.csi->numAlienTeams;
-				assert(gi.csi->alienTeams[alienTeam]);
-				ent->chr.skin = gi.GetCharacterValues(gi.csi->alienTeams[alienTeam]->id, &ent->chr);
-			} else
-				ent->chr.skin = gi.GetCharacterValues(gi.Cvar_String("ai_alien"), &ent->chr);
-
-			ent->type = ET_ACTOR;
-			ent->pnum = player->num;
-			gi.LinkEdict(ent);
-
-			/** skills; @todo more power to Ortnoks, more mind to Tamans */
-			CHRSH_CharGenAbilitySkills(&ent->chr, team, MAX_EMPL, sv_maxclients->integer >= 2);	/**< For aliens we give "MAX_EMPL" as a type, since the emplyoee-type is not used at all for them. */
-			ent->chr.score.skills[ABILITY_MIND] += 100;
-			if (ent->chr.score.skills[ABILITY_MIND] >= MAX_SKILL)
-				ent->chr.score.skills[ABILITY_MIND] = MAX_SKILL;
-
-			ent->chr.HP = GET_HP(ent->chr.score.skills[ABILITY_POWER]);
-			ent->HP = ent->chr.HP;
-			ent->chr.morale = GET_MORALE(ent->chr.score.skills[ABILITY_MIND]);
-			if (ent->chr.morale >= MAX_SKILL)
-				ent->chr.morale = MAX_SKILL;
-			ent->morale = ent->chr.morale;
-			ent->STUN = 0;
-
-			/* pack equipment */
-			if (ent->chr.weapons)	/* actor can handle equipment */
-				INVSH_EquipActor(&ent->i, ed->num, MAX_OBJDEFS, name, &ent->chr);
-			else if (ent->chr.teamDef)
-				/* actor cannot handle equipment */
-				INVSH_EquipActorMelee(&ent->i, &ent->chr);
-			else
-				Com_Printf("G_SpawnAIPlayer: actor with no equipment\n");
-
-			/* set model */
-			ent->chr.inv = &ent->i;
-			ent->body = gi.ModelIndex(CHRSH_CharGetBody(&ent->chr));
-			ent->head = gi.ModelIndex(CHRSH_CharGetHead(&ent->chr));
-			ent->skin = ent->chr.skin;
-
-			/** Set default reaction mode.
-			 * @sa cl_team:CL_GenerateCharacter This function sets the initial default value for (newly created) non-AI actors.
-			 * @todo Make the AI change the value (and its state) if needed while playing! */
-			ent->chr.reservedTus.reserveReaction = STATE_REACTION_ONCE;
-
-			/** Set initial state of reaction fire to previously stored state for this actor.
-			 * @sa g_client.c:G_ClientSpawn */
-			Com_DPrintf(DEBUG_GAME, "G_SpawnAIPlayer: Setting default reaction-mode to %i (%s - %s).\n",ent->chr.reservedTus.reserveReaction, player->pers.netname, ent->chr.name);
-			/* no need to call G_SendStats for the AI - reaction fire is serverside only for the AI */
-			G_ClientStateChange(player, ent->number, ent->chr.reservedTus.reserveReaction, qfalse);
-		} else {
-			/* Civilians */
-			CHRSH_CharGenAbilitySkills(&ent->chr, team, EMPL_SOLDIER, sv_maxclients->integer >= 2);
-			ent->chr.HP = GET_HP(ent->chr.score.skills[ABILITY_POWER]) / 2;
-			ent->HP = ent->chr.HP;
-			ent->chr.morale = GET_MORALE(ent->chr.score.skills[ABILITY_MIND]);
-			ent->morale = (ent->chr.morale > 45 ? 45 : ent->chr.morale); /* low morale for civilians */
-			ent->STUN = 0;
-
-			ent->chr.skin = gi.GetCharacterValues(gi.Cvar_String("ai_civilian"), &ent->chr);
-			ent->chr.inv = &ent->i;
-			/** @todo Maybe we have civilians with armour, too - police and so on */
-			ent->body = gi.ModelIndex(CHRSH_CharGetBody(&ent->chr));
-			ent->head = gi.ModelIndex(CHRSH_CharGetHead(&ent->chr));
-			ent->skin = ent->chr.skin;
-			ent->type = ET_ACTOR;
-			ent->pnum = player->num;
-			gi.LinkEdict(ent);
-		}
-=======
 		AI_InitPlayer( player, ent ); /* initialize the new actor */
->>>>>>> b67c2e14
 	}
 	/* show visible actors */
 	G_ClearVisFlags(team);
@@ -2043,7 +1846,7 @@
 	/* set players to ai players and cycle over all of them */
 	for (i = 0, p = game.players + game.sv_maxplayersperteam; i < game.sv_maxplayersperteam; i++, p++)
 		if (!p->inuse) {
-			memset(p, 0, sizeof(*p));
+			memset(p, 0, sizeof(player_t));
 			p->inuse = qtrue;
 			p->num = p - game.players;
 			p->pers.team = team;
