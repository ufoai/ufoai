/**
 * @file g_main.c
 * @brief Main game functions.
 */

/*
All original materal Copyright (C) 2002-2007 UFO: Alien Invasion team.

Original file from Quake 2 v3.21: quake2-2.31/game/g_main.c
Copyright (C) 1997-2001 Id Software, Inc.

This program is free software; you can redistribute it and/or
modify it under the terms of the GNU General Public License
as published by the Free Software Foundation; either version 2
of the License, or (at your option) any later version.

This program is distributed in the hope that it will be useful,
but WITHOUT ANY WARRANTY; without even the implied warranty of
MERCHANTABILITY or FITNESS FOR A PARTICULAR PURPOSE.

See the GNU General Public License for more details.

You should have received a copy of the GNU General Public License
along with this program; if not, write to the Free Software
Foundation, Inc., 59 Temple Place - Suite 330, Boston, MA  02111-1307, USA.

*/

#include "g_local.h"

game_locals_t game;
level_locals_t level;
game_import_t gi;
game_export_t globals;

edict_t *g_edicts;

cvar_t *password;

cvar_t *sv_needpass;
cvar_t *sv_maxplayersperteam;
cvar_t *sv_maxsoldiersperteam;
cvar_t *sv_maxsoldiersperplayer;
cvar_t *sv_enablemorale;
cvar_t *sv_roundtimelimit;
cvar_t *sv_maxentities;
cvar_t *sv_dedicated;
cvar_t *developer;

cvar_t *logstats;
FILE *logstatsfile;

cvar_t *sv_filterban;

cvar_t *sv_cheats;

cvar_t *sv_maxteams;

cvar_t *sv_ai;
cvar_t *sv_teamplay;
cvar_t *sv_maxclients;
cvar_t *sv_reaction_leftover;
cvar_t *sv_shot_origin;
cvar_t *sv_send_edicts;

cvar_t *ai_alien;
cvar_t *ai_civilian;
cvar_t *ai_equipment;
cvar_t *ai_numaliens;
cvar_t *ai_numcivilians;
cvar_t *ai_numactors;
cvar_t *ai_autojoin;

/* morale cvars */
cvar_t *mob_death;
cvar_t *mob_wound;
cvar_t *mof_watching;
cvar_t *mof_teamkill;
cvar_t *mof_civilian;
cvar_t *mof_enemy;
cvar_t *mor_pain;

/*everyone gets this times morale damage */
cvar_t *mor_default;

/*at this distance the following two get halfed (exponential scale) */
cvar_t *mor_distance;

/*at this distance the following two get halfed (exponential scale) */
cvar_t *mor_victim;

/*at this distance the following two get halfed (exponential scale) */
cvar_t *mor_attacker;

/* how much the morale depends on the size of the damaged team */
cvar_t *mon_teamfactor;

cvar_t *mor_regeneration;
cvar_t *mor_shaken;
cvar_t *mor_panic;

cvar_t *m_sanity;
cvar_t *m_rage;
cvar_t *m_rage_stop;
cvar_t *m_panic_stop;

cvar_t *g_aidebug;
cvar_t *g_nodamage;
cvar_t *g_notu;
cvar_t *g_actorspeed;
cvar_t *flood_msgs;
cvar_t *flood_persecond;
cvar_t *flood_waitdelay;

cvar_t *difficulty;

static invList_t invChain[MAX_INVLIST];


/*=================================================================== */


/**
 * @brief This will be called when the dll is first loaded
 * @note only happens when a new game is started or a save game is loaded.
 */
static void G_Init (void)
{
	Com_Printf("==== InitGame ====\n");

	/* noset vars */
	sv_dedicated = gi.Cvar_Get("sv_dedicated", "0", CVAR_SERVERINFO | CVAR_NOSET, "Is this a dedicated server?");

	/* latched vars */
	sv_cheats = gi.Cvar_Get("sv_cheats", "0", CVAR_SERVERINFO | CVAR_LATCH, "Activate cheats");
	gi.Cvar_Get("gamename", GAMEVERSION, CVAR_SERVERINFO | CVAR_LATCH, NULL);
	gi.Cvar_Get("gamedate", __DATE__, CVAR_SERVERINFO | CVAR_LATCH, NULL);
	developer = gi.Cvar_Get("developer", "0", 0, "Print out a lot of developer debug messages - useful to track down bugs");
	logstats = gi.Cvar_Get("logstats", "1", CVAR_ARCHIVE, "Server logfile output for kills");

	/* max. players per team (original quake) */
	sv_maxplayersperteam = gi.Cvar_Get("sv_maxplayersperteam", "8", CVAR_SERVERINFO | CVAR_LATCH, "How many players (humans) may a team have");
	/* max. soldiers per team */
	sv_maxsoldiersperteam = gi.Cvar_Get("sv_maxsoldiersperteam", "4", CVAR_ARCHIVE | CVAR_SERVERINFO | CVAR_LATCH, "How many soldiers may one team have");
	/* max soldiers per player */
	sv_maxsoldiersperplayer = gi.Cvar_Get("sv_maxsoldiersperplayer", "8", CVAR_ARCHIVE | CVAR_SERVERINFO | CVAR_LATCH, "How many soldiers one player is able to control in a given team");
	/* enable moralestates in multiplayer */
	sv_enablemorale = gi.Cvar_Get("sv_enablemorale", "1", CVAR_ARCHIVE | CVAR_SERVERINFO | CVAR_LATCH, "Enable morale behaviour for actors");
	sv_roundtimelimit = gi.Cvar_Get("sv_roundtimelimit", "0", CVAR_SERVERINFO, "Timelimit for multiplayer rounds");
	sv_roundtimelimit->modified = qfalse;
	sv_maxentities = gi.Cvar_Get("sv_maxentities", "1024", CVAR_LATCH, NULL);

	sv_maxteams = gi.Cvar_Get("sv_maxteams", "2", CVAR_SERVERINFO, "How many teams for current running map");
	sv_maxteams->modified = qfalse;

	/* change anytime vars */
	password = gi.Cvar_Get("password", "", CVAR_USERINFO, NULL);
	sv_needpass = gi.Cvar_Get("sv_needpass", "0", CVAR_SERVERINFO, NULL);
	sv_filterban = gi.Cvar_Get("sv_filterban", "1", 0, NULL);
	sv_ai = gi.Cvar_Get("sv_ai", "1", 0, NULL);
	sv_teamplay = gi.Cvar_Get("sv_teamplay", "0", CVAR_ARCHIVE | CVAR_LATCH | CVAR_SERVERINFO, "Is teamplay activated? see sv_maxclients, sv_maxplayersperteam, sv_maxsoldiersperteam and sv_maxsoldiersperplayer");
	/* how many connected clients */
	sv_maxclients = gi.Cvar_Get("sv_maxclients", "1", CVAR_SERVERINFO, "If sv_maxclients is 1 we are in singleplayer - otherwise we are mutliplayer mode (see sv_teamplay)");
	/* reaction leftover is 0 for acceptance testing; should default to 13 */
	sv_reaction_leftover = gi.Cvar_Get("sv_reaction_leftover", "0", CVAR_LATCH, "Minimum TU left over by reaction fire");
	sv_shot_origin = gi.Cvar_Get("sv_shot_origin", "8", 0, "Assumed distance of muzzle from model");

	sv_send_edicts = gi.Cvar_Get("sv_send_edicts", "0", CVAR_ARCHIVE | CVAR_LATCH, "Send server side edicts for client display like triggers");

	ai_alien = gi.Cvar_Get("ai_alien", "ortnok", 0, "Alien team");
	ai_civilian = gi.Cvar_Get("ai_civilian", "europe", 0, "Civilian team");
	/* this cvar is set in singleplayer via campaign definition */
	ai_equipment = gi.Cvar_Get("ai_equipment", "multiplayer_alien", 0, "Initial equipment definition for aliens");
	/* aliens in singleplayer (can differ each mission) */
	ai_numaliens = gi.Cvar_Get("ai_numaliens", "8", 0, "How many aliens in this battle (singleplayer)");
	/* civilians for singleplayer */
	ai_numcivilians = gi.Cvar_Get("ai_numcivilians", "8", 0, "How many civilians in this battle");
	/* aliens in multiplayer */
	ai_numactors = gi.Cvar_Get("ai_numactors", "8", CVAR_ARCHIVE, "How many (ai controlled) actors in this battle (multiplayer)");
	/* autojoin aliens */
	ai_autojoin = gi.Cvar_Get("ai_autojoin", "0", 0, "Auto join ai players if no human player was found for a team");

	mob_death = gi.Cvar_Get("mob_death", "10", CVAR_LATCH|CVAR_NOSET, NULL);
	mob_wound = gi.Cvar_Get("mob_wound", "0.1", CVAR_LATCH|CVAR_NOSET, NULL);
	mof_watching = gi.Cvar_Get("mof_watching", "1.7", CVAR_LATCH|CVAR_NOSET, NULL);
	mof_teamkill = gi.Cvar_Get("mof_teamkill", "2.0", CVAR_LATCH|CVAR_NOSET, NULL);
	mof_civilian = gi.Cvar_Get("mof_civilian", "0.3", CVAR_LATCH|CVAR_NOSET, NULL);
	mof_enemy = gi.Cvar_Get("mof_ememy", "0.5", CVAR_LATCH|CVAR_NOSET, NULL);
	mor_pain = gi.Cvar_Get("mof_pain", "3.6", CVAR_LATCH|CVAR_NOSET, NULL);
	/*everyone gets this times morale damage */
	mor_default = gi.Cvar_Get("mor_default", "0.3", CVAR_LATCH|CVAR_NOSET, "Everyone gets this times morale damage");
	/*at this distance the following two get halfed (exponential scale) */
	mor_distance = gi.Cvar_Get("mor_distance", "120", CVAR_LATCH|CVAR_NOSET, "At this distance the following two get halfed (exponential scale)");
	/*at this distance the following two get halfed (exponential scale) */
	mor_victim = gi.Cvar_Get("mor_victim", "0.7", CVAR_LATCH|CVAR_NOSET, "At this distance the following two get halfed (exponential scale)");
	/*at this distance the following two get halfed (exponential scale) */
	mor_attacker = gi.Cvar_Get("mor_attacker", "0.3", CVAR_LATCH|CVAR_NOSET, "At this distance the following two get halfed (exponential scale)");
	/* how much the morale depends on the size of the damaged team */
	mon_teamfactor = gi.Cvar_Get("mon_teamfactor", "0.6", CVAR_LATCH|CVAR_NOSET, "How much the morale depends on the size of the damaged team");

	mor_regeneration = gi.Cvar_Get("mor_regeneration", "15", CVAR_LATCH|CVAR_NOSET, NULL);
	mor_shaken = gi.Cvar_Get("mor_shaken", "50", CVAR_LATCH|CVAR_NOSET, NULL);
	mor_panic = gi.Cvar_Get("mor_panic", "30", CVAR_LATCH|CVAR_NOSET, NULL);

	m_sanity = gi.Cvar_Get("m_sanity", "1.0", CVAR_LATCH|CVAR_NOSET, NULL);
	m_rage = gi.Cvar_Get("m_rage", "0.6", CVAR_LATCH|CVAR_NOSET, NULL);
	m_rage_stop = gi.Cvar_Get("m_rage_stop", "2.0", CVAR_LATCH|CVAR_NOSET, NULL);
	m_panic_stop = gi.Cvar_Get("m_panic_stop", "1.0", CVAR_LATCH|CVAR_NOSET, NULL);

	g_aidebug = gi.Cvar_Get("g_aidebug", "0", CVAR_DEVELOPER, "All AI actors are visible");
	g_nodamage = gi.Cvar_Get("g_nodamage", "0", CVAR_DEVELOPER, "No damage in developer mode");
	g_notu = gi.Cvar_Get("g_notu", "0", CVAR_DEVELOPER, "No TU costs while moving around (e.g. for map testing)");
	g_actorspeed = gi.Cvar_Get("g_actorspeed", "1.0", CVAR_ARCHIVE|CVAR_SERVERINFO, "Moving speed of the actor");

	/* flood control */
	flood_msgs = gi.Cvar_Get("flood_msgs", "4", 0, NULL);
	flood_persecond = gi.Cvar_Get("flood_persecond", "4", 0, NULL);
	flood_waitdelay = gi.Cvar_Get("flood_waitdelay", "10", 0, "Delay until someone is unlocked from talking again");

	difficulty = gi.Cvar_Get("difficulty", "0", CVAR_NOSET, "Difficulty level");

	game.sv_maxentities = sv_maxentities->integer;
	/** @todo */
	game.sv_maxplayersperteam = sv_maxplayersperteam->integer;

	/* initialize all entities for this game */
	g_edicts = gi.TagMalloc(game.sv_maxentities * sizeof(g_edicts[0]), TAG_GAME);
	globals.edicts = g_edicts;
	globals.max_edicts = game.sv_maxentities;
	globals.num_edicts = game.sv_maxplayersperteam;

	/* initialize all players for this game */
	/* game.sv_maxplayersperteam for human controlled players
	 * + game.sv_maxplayer for ai */
	game.players = gi.TagMalloc(game.sv_maxplayersperteam * 2 * sizeof(game.players[0]), TAG_GAME);
	globals.players = game.players;
	globals.maxplayersperteam = game.sv_maxplayersperteam;

	/* init csi and inventory */
	INVSH_InitCSI(gi.csi);
	INVSH_InitInventory(invChain);

	logstatsfile = NULL;
	if (logstats->integer)
		logstatsfile = fopen(va("%s/stats.log", gi.FS_Gamedir()), "a");
}


/*=================================================================== */


/**
 * @brief Free the tags TAG_LEVEL and TAG_GAME
 * @sa Mem_FreeTags
 */
static void G_Shutdown (void)
{
	Com_Printf("==== ShutdownGame ====\n");

	if (logstatsfile)
		fclose(logstatsfile);
	logstatsfile = NULL;

	gi.FreeTags(TAG_LEVEL);
	gi.FreeTags(TAG_GAME);
}


/**
 * @brief Returns a pointer to the structure with all entry points and global variables
 */
game_export_t *GetGameAPI (game_import_t * import)
{
	gi = *import;
	srand(gi.seed);

	globals.apiversion = GAME_API_VERSION;
	globals.Init = G_Init;
	globals.Shutdown = G_Shutdown;
	globals.SpawnEntities = G_SpawnEntities;

	globals.ClientConnect = G_ClientConnect;
	globals.ClientUserinfoChanged = G_ClientUserinfoChanged;
	globals.ClientDisconnect = G_ClientDisconnect;
	globals.ClientBegin = G_ClientBegin;
	globals.ClientSpawn = G_ClientSpawn;
	globals.ClientCommand = G_ClientCommand;
	globals.ClientAction = G_ClientAction;
	globals.ClientEndRound = G_ClientEndRound;
	globals.ClientTeamInfo = G_ClientTeamInfo;
	globals.ClientGetTeamNum = G_ClientGetTeamNum;
	globals.ClientGetTeamNumPref = G_ClientGetTeamNumPref;
	globals.ClientGetName = G_GetPlayerName;
	globals.ClientGetActiveTeam = G_GetActiveTeam;

	globals.RunFrame = G_RunFrame;

	globals.ServerCommand = ServerCommand;

	globals.edict_size = sizeof(edict_t);
	globals.player_size = sizeof(player_t);

	return &globals;
}

/* this is only here so the functions in q_shared.c and q_shwin.c can link */
void Sys_Error (const char *error, ...)
{
	va_list argptr;
	char text[1024];

	va_start(argptr, error);
	Q_vsnprintf(text, sizeof(text), error, argptr);
	va_end(argptr);

	gi.error("%s", text);
}

void Com_Printf (const char *msg, ...)
{
	va_list argptr;
	char text[1024];

	va_start(argptr, msg);
	Q_vsnprintf(text, sizeof(text), msg, argptr);
	va_end(argptr);

	gi.dprintf("%s", text);
}

void Com_DPrintf (int level, const char *msg, ...)
{
	va_list argptr;
	char text[1024];

	/* don't confuse non-developers with techie stuff... */
	if (!developer || developer->integer == 0)
		return;

	if (developer->integer != DEBUG_ALL && developer->integer & ~level)
		return;

	va_start(argptr, msg);
	Q_vsnprintf(text, sizeof(text), msg, argptr);
	va_end(argptr);

	gi.dprintf("%s", text);
}


/**
 * @brief If password has changed, update sv_needpass cvar as needed
 */
static void CheckNeedPass (void)
{
	if (password->modified) {
		char *need = "0";
		password->modified = qfalse;

		if (*password->string && Q_strcasecmp(password->string, "none"))
			need = "1";

		gi.Cvar_Set("sv_needpass", need);
	}
}

/**
 * @brief Sends character stats like assigned missions and kills back to client
 *
 * @note first short is the ucn to allow the client to identify the character
 * @note parsed in CL_ParseCharacterData
 * @sa CL_ParseCharacterData
 * @sa G_EndGame
 * @sa CL_SendCurTeamInfo
 * @note you also have to update the pascal string size in G_EndGame if you change the buffer here
 */
static void G_SendCharacterData (const edict_t* ent)
{
	int k;

	assert(ent);

	/* write character number */
	gi.WriteShort(ent->chr.ucn);

	gi.WriteShort(ent->HP);
	gi.WriteByte(ent->STUN);
	gi.WriteByte(ent->morale);

	/** Scores @sa inv_shared.h:chrScoreGlobal_t */
	for (k = 0; k < SKILL_NUM_TYPES + 1; k++)
		gi.WriteLong(ent->chr.score.experience[k]);
	for (k = 0; k < SKILL_NUM_TYPES; k++)
		gi.WriteByte(ent->chr.score.skills[k]);
	for (k = 0; k < KILLED_NUM_TYPES; k++)
		gi.WriteShort(ent->chr.score.kills[k]);
	for (k = 0; k < KILLED_NUM_TYPES; k++)
		gi.WriteShort(ent->chr.score.stuns[k]);
	gi.WriteShort(ent->chr.score.assignedMissions);
	gi.WriteByte(ent->chr.score.rank);
}

/**
 * @brief Determines the amount of XP earned by a given soldier for a given skill, based on the soldier's performance in the last mission.
 * @param[in] skill The skill for which to fetch the maximum amount of XP.
 * @param[in] chr Pointer to the character you want to get the earned experience for
 * @sa G_UpdateCharacterSkills
 * @sa G_GetMaxExperiencePerMission
 */
static int G_GetEarnedExperience (abilityskills_t skill, character_t *chr)
{
	int exp = 0;
	abilityskills_t i;

	switch (skill) {
	case ABILITY_POWER:
		exp = 46; /** @todo Make a formula for this once strength is used in combat. */
		break;
	case ABILITY_SPEED:
		exp = chr->scoreMission->movedNormal / 2 + chr->scoreMission->movedCrouched + (chr->scoreMission->firedTUs[skill] + chr->scoreMission->firedSplashTUs[skill]) / 10;
		break;
	case ABILITY_ACCURACY:
		for (i = 0; i < SKILL_NUM_TYPES; i++) {
			if (i == SKILL_SNIPER)
				exp = 30 * (chr->scoreMission->hits[i][KILLED_ALIENS] + chr->scoreMission->hitsSplash[i][KILLED_ALIENS]);
			else
				exp = 20 * (chr->scoreMission->hits[i][KILLED_ALIENS] + chr->scoreMission->hitsSplash[i][KILLED_ALIENS]);
		}
		break;
	case ABILITY_MIND:
		exp = 100 * chr->scoreMission->kills[KILLED_ALIENS];
		break;
	case SKILL_CLOSE:
		exp = 150 * (chr->scoreMission->hits[skill][KILLED_ALIENS] + chr->scoreMission->hitsSplash[skill][KILLED_ALIENS]);
		break;
	case SKILL_HEAVY:
		exp = 200 * (chr->scoreMission->hits[skill][KILLED_ALIENS] + chr->scoreMission->hitsSplash[skill][KILLED_ALIENS]);
		break;
	case SKILL_ASSAULT:
		exp = 100 * (chr->scoreMission->hits[skill][KILLED_ALIENS] + chr->scoreMission->hitsSplash[skill][KILLED_ALIENS]);
		break;
	case SKILL_SNIPER:
		exp = 200 * (chr->scoreMission->hits[skill][KILLED_ALIENS] + chr->scoreMission->hitsSplash[skill][KILLED_ALIENS]);
		break;
	case SKILL_EXPLOSIVE:
		exp = 200 * (chr->scoreMission->hits[skill][KILLED_ALIENS] + chr->scoreMission->hitsSplash[skill][KILLED_ALIENS]);
		break;
	default:
		Com_DPrintf(DEBUG_GAME, "G_GetEarnedExperience: invalid skill type\n");
		break;
	}

	return exp;
}

/**
 * @brief Updates character skills after a mission.
 * @param[in] chr Pointer to a character_t.
 * @sa CL_UpdateCharacterStats
 * @sa G_UpdateCharacterScore
 * @sa G_UpdateHitScore
 * @todo Update skill calculation with implant data once implants are implemented
 */
static void G_UpdateCharacterSkills (character_t *chr)
{
	abilityskills_t i = 0;
	unsigned int maxXP, gainedXP, totalGainedXP;

	if (!chr) {
		Com_DPrintf(DEBUG_GAME, "G_UpdateCharacterSkills: Bad character_t pointer given.");
		return;
	}

	/* Mostly for debugging */
	if (chr->emplType >= MAX_EMPL)
		Com_DPrintf(DEBUG_GAME, "G_UpdateCharacterSkills Soldier %s has employee-type of %i - please check if this is ok.\n", chr->name, chr->emplType);

	/* Robots/UGVs do not get skill-upgrades. */
	if (chr->emplType == EMPL_ROBOT)
		return;

	totalGainedXP = 0;
	for (i = 0; i < SKILL_NUM_TYPES; i++) {
		maxXP = CHRSH_CharGetMaxExperiencePerMission(i);
		gainedXP = G_GetEarnedExperience(i, chr);

		gainedXP = min(gainedXP, maxXP);
		chr->score.experience[i] += gainedXP;
		totalGainedXP += gainedXP;
		chr->score.skills[i] = chr->score.initialSkills[i] + (int) (pow((float) (chr->score.experience[i])/100, 0.6f));
		Com_DPrintf(DEBUG_GAME, "Soldier %s earned %d experience points in skill #%d (total experience: %d). It is now %d higher.\n", chr->name, gainedXP, i, chr->score.experience[i], chr->score.skills[i] - chr->score.initialSkills[i]);
	}

	/* Health isn't part of abilityskills_t, so it needs to be handled separately. */
	assert(i == SKILL_NUM_TYPES);	/**< We need to get sure that index for health-experience is correct. */
	maxXP = CHRSH_CharGetMaxExperiencePerMission(i);
	gainedXP = min(maxXP, totalGainedXP / 2);

	chr->score.experience[i] += gainedXP;
	chr->maxHP = chr->score.initialSkills[i] + (int) (pow((float) (chr->score.experience[i]) / 100, 0.6f));
	Com_DPrintf(DEBUG_GAME, "Soldier %s earned %d experience points in skill #%d (total experience: %d). It is now %d higher.\n", chr->name, gainedXP, i, chr->score.experience[i], chr->maxHP - chr->score.initialSkills[i]);
}

/**
 * @brief Handles the end of a game
 * @note Called by game_abort command (or sv win [team])
 * @sa G_RunFrame
 * @sa CL_ParseResults
 * @sa G_SendInventory
 */
void G_EndGame (int team)
{
	edict_t *ent;
	int i, j = 0;
	int	number_of_teams;

	G_PrintStats(va("End of game - Team %i is the winner", team));

	/** Calculate new scores/skills for the soldiers.
	 * @note In theory we do not have to check for ET_ACTOR2x2 actors
	 * (since phalanx has only robots that are 2x2),
	 * but we never know, maybe we have Hulk in the future ;). */
	for (i = 0, ent = g_edicts; i < globals.num_edicts; i++, ent++) {
		if (ent->inuse && G_IsLivingActor(ent) && ent->team == TEAM_PHALANX) {
			G_UpdateCharacterSkills(&ent->chr);
		}
	}

	/* if aliens won, make sure every soldier dies */
	if (team == TEAM_ALIEN) {
		level.num_alive[TEAM_PHALANX] = 0;
		for (i = 0, ent = g_edicts; i < globals.num_edicts; i++, ent++)
			if (ent->inuse && G_IsLivingActor(ent) && ent->team == TEAM_PHALANX) {
				ent->state = STATE_DEAD;
				ent->HP = 0;
				gi.AddEvent(PM_ALL, EV_ACTOR_STATECHANGE);
				gi.WriteShort(ent->number);
				gi.WriteShort(STATE_DEAD);
				level.num_kills[team][ent->team]++;
			}
		/* also kill all civilians */
		level.num_kills[team][TEAM_CIVILIAN] += level.num_alive[TEAM_CIVILIAN];
		level.num_alive[TEAM_CIVILIAN] = 0;
	}

	/* Make everything visible to anyone who can't already see it */
	for (i = 0, ent = g_edicts; i < globals.num_edicts; ent++, i++)
		if (ent->inuse) {
			G_AppearPerishEvent(~G_VisToPM(ent->visflags), 1, ent);
			if (ent->type == ET_ACTOR || ent->type == ET_ACTOR2x2)
				G_SendInventory(~G_TeamToPM(ent->team), ent);
		}

	/* send results */
	Com_DPrintf(DEBUG_GAME, "Sending results for game won by team %i.\n", team);
	gi.AddEvent(PM_ALL, EV_RESULTS);
	number_of_teams = MAX_TEAMS;
	gi.WriteByte(number_of_teams);
	gi.WriteByte(team);

	for (i = 0; i < number_of_teams; i++) {
		gi.WriteByte(level.num_spawned[i]);
		gi.WriteByte(level.num_alive[i]);
	}

	for (i = 0; i < number_of_teams; i++)
		for (j = 0; j < number_of_teams; j++) {
			gi.WriteByte(level.num_kills[i][j]);
		}

	for (i = 0; i < number_of_teams; i++)
		for (j = 0; j < number_of_teams; j++) {
			gi.WriteByte(level.num_stuns[i][j]);
		}

	/* how many actors */
	for (j = 0, i = 0, ent = g_edicts; i < globals.num_edicts; ent++, i++)
		if (ent->inuse && (ent->type == ET_ACTOR || ent->type == ET_ACTOR2x2)
			 && ent->team == TEAM_PHALANX)
			j++;
	
	Com_DPrintf(DEBUG_GAME, "Sending results with %i actors.\n", j);

	/* number of soldiers */
	gi.WriteByte(j);

	if (j) {
		for (i = 0, ent = g_edicts; i < globals.num_edicts; ent++, i++)
			if (ent->inuse && (ent->type == ET_ACTOR || ent->type == ET_ACTOR2x2)
				 && ent->team == TEAM_PHALANX) {
				Com_DPrintf(DEBUG_GAME, "Sending results for actor %i.\n", i);
				G_SendCharacterData(ent);
			}
	}

	gi.EndEvents();
<<<<<<< HEAD
=======

	/* now we cleanup the AI */
	AI_Cleanup();
}

>>>>>>> b67c2e14

	if (level.nextmap[0] != '\0') {
		char command[MAX_VAR];
		/** @todo We have to make sure, that the teaminfo is not completly resent
		 * otherwise we would have the same team again and died actors are not taken
		 * into account */
		Com_sprintf(command, sizeof(command), "map %s\n", level.nextmap);
		gi.AddCommandString(command);
	}
}

/**
 * @brief Checks whether there are still actors to fight with left
 * @sa G_EndGame
 */
void G_CheckEndGame (void)
{
	int activeTeams;
	int i, last;

	if (level.intermissionTime) /* already decided */
		return;

	/** @todo count from 0 to get the civilians for objectives */
	for (i = 1, activeTeams = 0, last = 0; i < MAX_TEAMS; i++)
		if (level.num_alive[i]) {
			last = i;
			activeTeams++;
		}

	/** @todo < 2 does not work when we count civilians */
	/* prepare for sending results */
	if (activeTeams < 2) {
		if (activeTeams == 0)
			level.winningTeam = 0;
		else if (activeTeams == 1)
			level.winningTeam = last;
		level.intermissionTime = level.time + (last == TEAM_ALIEN ? 10.0 : 3.0);
	}
}

/**
 * @brief Checks whether the game is running (active team)
 * @returns true if there is an active team for the current round
 */
qboolean G_GameRunning (void)
{
	return (level.activeTeam != NO_ACTIVE_TEAM);
}

/**
 * @sa SV_RunGameFrame
 * @sa G_EndGame
 * @sa AI_Run
 * @return true if game reaches its end - false otherwise
 */
qboolean G_RunFrame (void)
{
	level.framenum++;
	/* server is running at 10 fps */
	level.time = level.framenum * SERVER_FRAME_SECONDS;
/*	Com_Printf("frame: %i   time: %f\n", level.framenum, level.time); */

	/* still waiting for other players */
	if (!G_GameRunning()) {
		if (sv_maxteams->modified) {
			/* inform the client */
			gi.ConfigString(CS_MAXTEAMS, va("%i", sv_maxteams->integer));
			sv_maxteams->modified = qfalse;
		}
	}

	if (sv_maxclients->integer > 1) {
		if (sv_roundtimelimit->modified) {
			/* some played around here - restart the count down */
			level.roundstartTime = level.time;
			/* don't allow smaller values here */
			if (sv_roundtimelimit->integer < 30 && sv_roundtimelimit->integer > 0) {
				Com_Printf("The minimum value for sv_roundtimelimit is 30\n");
				gi.Cvar_Set("sv_roundtimelimit", "30");
			}
			sv_roundtimelimit->modified = qfalse;
		}
		G_ForceEndRound();
	}

	/* check for intermission */
	if (level.intermissionTime && level.time > level.intermissionTime) {
		G_EndGame(level.winningTeam);
		G_PrintStats(va("End of game - Team %i is the winner", level.winningTeam));
		level.intermissionTime = 0.0;
		/* end this game */
		return qtrue;
	}

	CheckNeedPass();

	/* run ai */
	AI_Run();
	G_PhysicsRun();

	return qfalse;
}<|MERGE_RESOLUTION|>--- conflicted
+++ resolved
@@ -578,7 +578,7 @@
 		if (ent->inuse && (ent->type == ET_ACTOR || ent->type == ET_ACTOR2x2)
 			 && ent->team == TEAM_PHALANX)
 			j++;
-	
+
 	Com_DPrintf(DEBUG_GAME, "Sending results with %i actors.\n", j);
 
 	/* number of soldiers */
@@ -594,14 +594,9 @@
 	}
 
 	gi.EndEvents();
-<<<<<<< HEAD
-=======
 
 	/* now we cleanup the AI */
 	AI_Cleanup();
-}
-
->>>>>>> b67c2e14
 
 	if (level.nextmap[0] != '\0') {
 		char command[MAX_VAR];
