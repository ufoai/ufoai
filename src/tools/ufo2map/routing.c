/**
 * @file routing.c
 */

/*
All original material Copyright (C) 2002-2007 UFO: Alien Invasion team.

Copyright (C) 1997-2001 Id Software, Inc.

This program is free software; you can redistribute it and/or
modify it under the terms of the GNU General Public License
as published by the Free Software Foundation; either version 2
of the License, or (at your option) any later version.

This program is distributed in the hope that it will be useful,
but WITHOUT ANY WARRANTY; without even the implied warranty of
MERCHANTABILITY or FITNESS FOR A PARTICULAR PURPOSE.

See the GNU General Public License for more details.

You should have received a copy of the GNU General Public License
along with this program; if not, write to the Free Software
Foundation, Inc., 59 Temple Place - Suite 330, Boston, MA  02111-1307, USA.

*/


#include "bsp.h"
#include "../../common/tracing.h"
#include "../../common/routing.h"


static const vec3_t move_vec[4] = {
	{ UNIT_SIZE,          0, 0},
	{-UNIT_SIZE,          0, 0},
	{         0,  UNIT_SIZE, 0},
	{         0, -UNIT_SIZE, 0} };

/** routing data structures */
static routing_t Nmap[ACTOR_MAX_SIZE]; /* A routing_t per size */

/** @brief world min and max values converted from vec to pos */
static ipos3_t wpMins, wpMaxs;


/**
 * @sa NewCheckUnitThread
 */
static int NewCheckUnit (unsigned int unitnum)
{
	int  new_z;

	/* get coordinates of that unit */
	const int z = unitnum % PATHFINDING_HEIGHT;
	const int y = (unitnum / PATHFINDING_HEIGHT) % PATHFINDING_WIDTH;
	const int x = (unitnum / PATHFINDING_HEIGHT / PATHFINDING_WIDTH) % PATHFINDING_WIDTH;
	const int actor_size = unitnum / PATHFINDING_HEIGHT / PATHFINDING_WIDTH / PATHFINDING_WIDTH;

	/* test bounds - the size adjustment is needed because large actor cells occupy multiple cell units. */
	if (x > wpMaxs[0] - actor_size || y > wpMaxs[1] - actor_size || z > wpMaxs[2]
			|| x < wpMins[0] || y < wpMins[1] || z < wpMins[2] ) {
		/* don't enter - outside world */
		return 0;
	}

	/* Com_Printf("%i %i %i %i\n", x, y, z, size); */
	/* Call the common CheckUnit function */
	new_z = RT_CheckCell(Nmap, actor_size + 1, x, y, z);

	/* Com_Printf("z:%i nz:%i\n", z, new_z); */

	/* new_z should never be above z. */
	assert(new_z <= z);

	/* Adjust unitnum if this check adjusted multiple cells. */
	return new_z - z;
}

/**
 * @brief A wrapper for NewCheckUnit that is thread safe.
 * @sa DoRouting
 */
static void NewCheckUnitThread (unsigned int unitnum)
{
	int basenum = unitnum * PATHFINDING_HEIGHT;
	int newnum;
	for (newnum = basenum + PATHFINDING_HEIGHT - 1; newnum >= basenum; newnum--)
		newnum += NewCheckUnit(newnum);
}


/**
 * @sa DoRouting
 */
static int NewCheckConnections (unsigned int unitnum)
{
	int  new_z;

	/* get coordinates of that unit */
	const int z = unitnum % PATHFINDING_HEIGHT;
	const int dir = (unitnum / PATHFINDING_HEIGHT) % CORE_DIRECTIONS;
	const int y = (unitnum / PATHFINDING_HEIGHT / CORE_DIRECTIONS) % PATHFINDING_WIDTH;
	const int x = (unitnum / PATHFINDING_HEIGHT / CORE_DIRECTIONS / PATHFINDING_WIDTH) % PATHFINDING_WIDTH;
	const int actor_size = unitnum / PATHFINDING_HEIGHT / PATHFINDING_WIDTH / PATHFINDING_WIDTH / CORE_DIRECTIONS;


	/* test bounds - the size adjustment is needed because large actor cells occupy multiple cell units. */
	if (x > wpMaxs[0] - actor_size || y > wpMaxs[1] - actor_size || z > wpMaxs[2]
			|| x < wpMins[0] || y < wpMins[1] || z < wpMins[2] ) {
		/* don't enter - outside world */
		/* Com_Printf("x%i y%i z%i dir%i size%i (%i, %i, %i) (%i, %i, %i)\n", x, y, z, dir, size, wpMins[0], wpMins[1], wpMins[2], wpMaxs[0], wpMaxs[1], wpMaxs[2]); */
		return 0;
	}

	/* Com_Printf("%i %i %i %i %i (%i, %i, %i) (%i, %i, %i)\n", x, y, z, dir, size, wpMins[0], wpMins[1], wpMins[2], wpMaxs[0], wpMaxs[1], wpMaxs[2]); */

	new_z = RT_UpdateConnection(Nmap, actor_size + 1, x, y, z, dir);

	/* Com_Printf("z:%i nz:%i\n", z, new_z); */

	/* new_z should never be below z. */
	assert(new_z >= z);

	/* Adjust unitnum if this check adjusted multiple cells. */
	return new_z - z;
}

/**
 * @brief A wrapper for NewCheckUnit that is thread safe.
 * @sa DoRouting
 */
static void NewCheckConnectionsThread (unsigned int unitnum)
{
	int basenum = unitnum * PATHFINDING_HEIGHT;
	int newnum;
	for (newnum = basenum; newnum < basenum + PATHFINDING_HEIGHT; newnum++)
		newnum += NewCheckConnections(newnum);
}


/**
 * @brief Calculates the routing of a map
 * @sa CheckUnit
 * @sa CheckConnections
 * @sa ProcessWorldModel
 */
void DoRouting (void)
{
	int i;
	byte *data;

	/* Turn on trace debugging if requested. */
	if (config.generateDebugTrace)
		debugTrace = qtrue;

	/* Record the current mapTiles[0] state so we can remove all CLIPS when done. */
	PushInfo();

	/* build tracing structure */
	EmitBrushes();
	EmitPlanes(); /** This is needed for tracing to work!!! */
	/** @note LEVEL_TRACING is not an actual level- LEVEL_MAX comes after LEVEL_STEPON */
	MakeTracingNodes(LEVEL_ACTORCLIP + 1);

	/* Reset the whole block of map data to 0 */
	memset(Nmap, 0, sizeof(Nmap));

	/* get world bounds for optimizing */
	VecToPos(worldMins, wpMins);
	VectorSubtract(wpMins, v_epsilon, wpMins);

	VecToPos(worldMaxs, wpMaxs);
	VectorAdd(wpMaxs, v_epsilon, wpMaxs);

	for (i = 0; i < 3; i++) {
		if (wpMins[i] < 0)
			wpMins[i] = 0;
		if (wpMaxs[i] > PATHFINDING_WIDTH)
			wpMaxs[i] = PATHFINDING_WIDTH;
	}
	if (wpMaxs[2] > PATHFINDING_HEIGHT)
		wpMaxs[2] = PATHFINDING_HEIGHT;

	/* scan area heights with new code*/
	U2M_ProgressBar(NewCheckUnitThread, PATHFINDING_WIDTH * PATHFINDING_WIDTH * ACTOR_MAX_SIZE, qtrue, "NUNITCHEK");

	/* scan area heights with new code*/
	U2M_ProgressBar(NewCheckConnectionsThread, PATHFINDING_WIDTH * PATHFINDING_WIDTH * CORE_DIRECTIONS * ACTOR_MAX_SIZE, qtrue, "NCONNCHEK");

	/* Output the floor trace file if set */
	if (config.generateTraceFile) {
		char filename[MAX_OSPATH];
		FILE *handle;
		int x, y, z;

		/* An elevation file- dumps the floor and ceiling levels relative to each cell. */
		strncpy(filename, baseFilename, sizeof(filename) - 1);
		COM_DefaultExtension(filename, sizeof(filename), ".elevation.csv");
		handle = fopen(filename, "w");
		fprintf(handle, ",");
		for (x = wpMins[0]; x <= wpMaxs[0]; x++)
				fprintf(handle, "x:%i,", x);
		for (z = wpMaxs[2]; z >= wpMins[2]; z--) {
			for (y = wpMaxs[1]; y >= wpMins[1]; y--) {
				fprintf(handle, "z:%i  y:%i,", z ,y);
				for (x = wpMins[0]; x <= wpMaxs[0]; x++) {
					/* compare results */
					fprintf(handle, "h:%i c:%i,", RT_FLOOR(Nmap, 1, x, y, z), RT_CEILING(Nmap, 1, x, y, z));
				}
				fprintf(handle, "\n");
			}
			fprintf(handle, "\n");
		}
		fclose(handle);

		/* Output the walls/passage file. */
		strncpy(filename, baseFilename, sizeof(filename) - 1);
		COM_DefaultExtension(filename, sizeof(filename), ".walls.csv");
		handle = fopen(filename, "w");
		fprintf(handle, ",");
		for (x = wpMins[0]; x <= wpMaxs[0]; x++)
				fprintf(handle, "x:%i,", x);
		fprintf(handle, "\n");
		for (z = wpMaxs[2]; z >= wpMins[2]; z--) {
			for (y = wpMaxs[1]; y >= wpMins[1]; y--) {
				fprintf(handle, "z:%i  y:%i,", z ,y);
				for (x = wpMins[0]; x <= wpMaxs[0]; x++) {
					/* compare results */
					fprintf(handle, "\"");

					/* NW corner */
					fprintf(handle, "%3i ", RT_CONN_NX_PY(Nmap, 1, x, y, z));

					/* N side */
					fprintf(handle, "%3i ", RT_CONN_PY(Nmap, 1, x, y, z));

					/* NE corner */
					fprintf(handle, "%3i ", RT_CONN_PX_PY(Nmap, 1, x, y, z));

					fprintf(handle, "\n");

					/* W side */
					fprintf(handle, "%3i ", RT_CONN_NX(Nmap, 1, x, y, z));

					/* Center - display floor height */
					fprintf(handle, "_%+2i_ ", RT_FLOOR(Nmap, 1, x, y, z));

					/* E side */
					fprintf(handle, "%3i ", RT_CONN_PX(Nmap, 1, x, y, z));

					fprintf(handle, "\n");

					/* SW corner */
					fprintf(handle, "%3i ", RT_CONN_NX_NY(Nmap, 1, x, y, z));

					/* S side */
					fprintf(handle, "%3i ", RT_CONN_NY(Nmap, 1, x, y, z));

					/* SE corner */
					fprintf(handle, "%3i ", RT_CONN_PX_NY(Nmap, 1, x, y, z));

					fprintf(handle, "\",");
				}
				fprintf(handle, "\n");
			}
			fprintf(handle, "\n");
		}
		fclose(handle);
	}
<<<<<<< HEAD
=======

	/*	Com_Printf("(%i %i %i) (%i %i %i)\n", wpMins[0], wpMins[1], wpMins[2], wpMaxs[0], wpMaxs[1], wpMaxs[2]); */

	/* scan area heights */
	RunSingleThreadOn(CheckUnit, PATHFINDING_HEIGHT * PATHFINDING_WIDTH * PATHFINDING_WIDTH, qtrue, "UNITCHECK");

	/* scan connections */
	RunSingleThreadOn(CheckConnections, PATHFINDING_HEIGHT * PATHFINDING_WIDTH * PATHFINDING_WIDTH, qtrue, "CONNCHECK");
>>>>>>> 847f38d4

	/* store the data */
	data = curTile->routedata;
	/*
	*data++ = SH_LOW;
	*data++ = SH_BIG;
	data = CompressRouting(&(map.route[0][0][0]), data, PATHFINDING_WIDTH * PATHFINDING_WIDTH * PATHFINDING_HEIGHT);
	Com_Printf("map.route: %i\n", sizeof(map.route));
	data = CompressRouting(&(map.fall[0][0]), data, PATHFINDING_WIDTH * PATHFINDING_WIDTH);
	Com_Printf("map.fall: %i\n", sizeof(map.fall));
	data = CompressRouting(&(map.step[0][0]), data, PATHFINDING_WIDTH * PATHFINDING_WIDTH);
	Com_Printf("map.step: %i\n", sizeof(map.step));
	*/

	data = CompressRouting((byte*)wpMins, data, sizeof(wpMins));
	data = CompressRouting((byte*)wpMaxs, data, sizeof(wpMaxs));
	data = CompressRouting((byte*)Nmap, data, sizeof(Nmap));

	curTile->routedatasize = data - curTile->routedata;

	/* Remove the CLIPS fom the tracing structure by resetting it. */
	PopInfo();
}<|MERGE_RESOLUTION|>--- conflicted
+++ resolved
@@ -44,9 +44,9 @@
 
 
 /**
- * @sa NewCheckUnitThread
- */
-static int NewCheckUnit (unsigned int unitnum)
+ * @sa CheckUnitThread
+ */
+static int CheckUnit (unsigned int unitnum)
 {
 	int  new_z;
 
@@ -77,22 +77,22 @@
 }
 
 /**
- * @brief A wrapper for NewCheckUnit that is thread safe.
+ * @brief A wrapper for CheckUnit that is thread safe.
  * @sa DoRouting
  */
-static void NewCheckUnitThread (unsigned int unitnum)
+static void CheckUnitThread (unsigned int unitnum)
 {
 	int basenum = unitnum * PATHFINDING_HEIGHT;
 	int newnum;
 	for (newnum = basenum + PATHFINDING_HEIGHT - 1; newnum >= basenum; newnum--)
-		newnum += NewCheckUnit(newnum);
+		newnum += CheckUnit(newnum);
 }
 
 
 /**
  * @sa DoRouting
  */
-static int NewCheckConnections (unsigned int unitnum)
+static int CheckConnections (unsigned int unitnum)
 {
 	int  new_z;
 
@@ -126,15 +126,15 @@
 }
 
 /**
- * @brief A wrapper for NewCheckUnit that is thread safe.
+ * @brief A wrapper for CheckConnections that is thread safe.
  * @sa DoRouting
  */
-static void NewCheckConnectionsThread (unsigned int unitnum)
+static void CheckConnectionsThread (unsigned int unitnum)
 {
 	int basenum = unitnum * PATHFINDING_HEIGHT;
 	int newnum;
 	for (newnum = basenum; newnum < basenum + PATHFINDING_HEIGHT; newnum++)
-		newnum += NewCheckConnections(newnum);
+		newnum += CheckConnections(newnum);
 }
 
 
@@ -181,11 +181,11 @@
 	if (wpMaxs[2] > PATHFINDING_HEIGHT)
 		wpMaxs[2] = PATHFINDING_HEIGHT;
 
-	/* scan area heights with new code*/
-	U2M_ProgressBar(NewCheckUnitThread, PATHFINDING_WIDTH * PATHFINDING_WIDTH * ACTOR_MAX_SIZE, qtrue, "NUNITCHEK");
-
-	/* scan area heights with new code*/
-	U2M_ProgressBar(NewCheckConnectionsThread, PATHFINDING_WIDTH * PATHFINDING_WIDTH * CORE_DIRECTIONS * ACTOR_MAX_SIZE, qtrue, "NCONNCHEK");
+	/* scan area heights */
+	RunSingleThreadOn(CheckUnitThread, PATHFINDING_WIDTH * PATHFINDING_WIDTH * ACTOR_MAX_SIZE, qtrue, "UNITCHECK");
+
+	/* scan connections */
+	RunSingleThreadOn(CheckConnectionsThread, PATHFINDING_WIDTH * PATHFINDING_WIDTH * CORE_DIRECTIONS * ACTOR_MAX_SIZE, qtrue, "CONNCHECK");
 
 	/* Output the floor trace file if set */
 	if (config.generateTraceFile) {
@@ -267,17 +267,6 @@
 		}
 		fclose(handle);
 	}
-<<<<<<< HEAD
-=======
-
-	/*	Com_Printf("(%i %i %i) (%i %i %i)\n", wpMins[0], wpMins[1], wpMins[2], wpMaxs[0], wpMaxs[1], wpMaxs[2]); */
-
-	/* scan area heights */
-	RunSingleThreadOn(CheckUnit, PATHFINDING_HEIGHT * PATHFINDING_WIDTH * PATHFINDING_WIDTH, qtrue, "UNITCHECK");
-
-	/* scan connections */
-	RunSingleThreadOn(CheckConnections, PATHFINDING_HEIGHT * PATHFINDING_WIDTH * PATHFINDING_WIDTH, qtrue, "CONNCHECK");
->>>>>>> 847f38d4
 
 	/* store the data */
 	data = curTile->routedata;
