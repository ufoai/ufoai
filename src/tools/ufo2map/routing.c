--- conflicted
+++ resolved
@@ -182,11 +182,10 @@
 		wpMaxs[2] = PATHFINDING_HEIGHT;
 
 	/* scan area heights */
-<<<<<<< HEAD
-	RunSingleThreadOn(CheckUnitThread, PATHFINDING_WIDTH * PATHFINDING_WIDTH * ACTOR_MAX_SIZE, qtrue, "UNITCHECK");
+	RunSingleThreadOn(CheckUnitThread, PATHFINDING_WIDTH * PATHFINDING_WIDTH * ACTOR_MAX_SIZE, config.verbosity >= VERB_NORMAL, "UNITCHECK");
 
 	/* scan connections */
-	RunSingleThreadOn(CheckConnectionsThread, PATHFINDING_WIDTH * PATHFINDING_WIDTH * CORE_DIRECTIONS * ACTOR_MAX_SIZE, qtrue, "CONNCHECK");
+	RunSingleThreadOn(CheckConnectionsThread, PATHFINDING_WIDTH * PATHFINDING_WIDTH * CORE_DIRECTIONS * ACTOR_MAX_SIZE, config.verbosity >= VERB_NORMAL, "CONNCHECK");
 
 	/* Output the floor trace file if set */
 	if (config.generateTraceFile) {
@@ -268,12 +267,6 @@
 		}
 		fclose(handle);
 	}
-=======
-	RunSingleThreadOn(CheckUnit, PATHFINDING_HEIGHT * PATHFINDING_WIDTH * PATHFINDING_WIDTH, config.verbosity >= VERB_NORMAL, "UNITCHECK");
-
-	/* scan connections */
-	RunSingleThreadOn(CheckConnections, PATHFINDING_HEIGHT * PATHFINDING_WIDTH * PATHFINDING_WIDTH, config.verbosity >= VERB_NORMAL, "CONNCHECK");
->>>>>>> b84efc76
 
 	/* store the data */
 	data = curTile->routedata;
