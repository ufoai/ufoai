/**
 * @file ufo2map.c
 * @brief Starting point for map compiler
 */

/*
Copyright (C) 1997-2001 Id Software, Inc.

This program is free software; you can redistribute it and/or
modify it under the terms of the GNU General Public License
as published by the Free Software Foundation; either version 2
of the License, or (at your option) any later version.

This program is distributed in the hope that it will be useful,
but WITHOUT ANY WARRANTY; without even the implied warranty of
MERCHANTABILITY or FITNESS FOR A PARTICULAR PURPOSE.

See the GNU General Public License for more details.

You should have received a copy of the GNU General Public License
along with this program; if not, write to the Free Software
Foundation, Inc., 59 Temple Place - Suite 330, Boston, MA  02111-1307, USA.

*/

#define VERSION "1.2.2"

#include "radiosity.h"
#include "bsp.h"
#include "check.h"
#include "../../shared/shared.h"

#ifdef HAVE_SYS_STAT_H
#include <sys/stat.h>
#endif
#ifdef HAVE_SYS_TIME_H
#include <sys/time.h>
#endif
#ifdef HAVE_SYS_RESOURCE_H
#include <sys/resource.h>
#endif

mapConfig_t config;

char baseFilename[MAX_OSPATH]; /**< This is used for extra file output functions */


/**
 * @brief print usage information.
 */
static void Usage (void)
{
	Com_Printf("Usage: ufo2map <param1 <subparam1> <subparam2> <...>> <param2> <...> [map]\n"
#ifdef _WIN32
		"Even on Windows, use / slashes in the path\n"
#endif
		"\nGeneral options:\n"
		" -h --help                  : print (this) help and exit\n"
#ifndef _WIN32
		" -nice <prio>               : priority level [unix nice level from -20 to 19 where 19 is the lowest priority]\n"
#else
		" -nice <prio>               : priority level [0 = HIGH, 1 = NORMAL, 2 = IDLE]\n"
#endif
		" -nofootstep                : don't generate a footstep file\n"
		" -tracefile                 : generate two csv files describing the floors and walls found by the trace functions\n"
		" -debugfile (TODO)          : generate a trace debug file.  The client can load the file to highlight map obstructions\n"
		" -onlynewer                 : only proceed when the map is newer than the bsp\n"
		" -v --verbosity <int>       : set verbosity. higher <int> gives more output\n"
	); Com_Printf(
		"\nRadiosity options:\n"
		" -bounce <num>              : light bounces\n"
		" -extra                     : extra light samples\n"
		" -maxlight                  : \n"
		" -noradiosity TYPE          : don't perform the radiosity calculations, where TYPE is one of day, night, all\n"
		"                            : default is all\n"
		" -quant                     : lightquant\n"
		" -radchop                   : subdivide for better looking lightmap\n"
		" -scale                     : lightscale\n"
		" -t --threads               : thread amount\n"
	); Com_Printf(
		"\nBinary space partitioning (BSPing) options:\n"
		" -block <xl> <yl>           : \n"
		" -blocks <xl> <yl> <xh> <yh>: \n"
		" -chop                      : subdivide brushes for better light effects (but higher poly count)\n"
		" -direct                    : \n"
		" -dump                      : \n"
		" -entity                    : \n"
		" -fulldetail                : don't treat details (and trans surfaces) as details\n"
		" -info                      : print bsp file info\n"
	); Com_Printf(
		" -material                  : generate a material file\n"
		" -micro <float>             : warn if a brush has a volume lower than the specified float.\n"
		"                            : brushes are tested after CSG.\n"
		" -nobackclip                : draw downward pointing faces. (so actors cannot see up through floors\n"
		"                              in first person view). default is to set SURF_NODRAW to downard faces.\n"
		" -nocsg                     : \n"
	); Com_Printf(
		" -nodetail                  : skip detail brushes\n"
		" -nomerge                   : skip node face merging\n"
		" -noprune                   : don't prune (or cut) nodes\n"
		" -nosubdiv                  : don't subdivide (less polycount, but crappy light effects)\n"
		" -noshare                   : \n"
		" -notjunc                   : \n"
		" -nowater                   : skip water brushes in compilation\n"
	); Com_Printf(
		" -noweld                    : \n"
		" -onlyents                  : modify existing bsp file with entities from map file\n"
		" -verboseentities           : also be verbose about submodels (entities)\n"
		"\nMapping options:\n"
		"\n These options operate on map file only. No bsp file is created.\n"
	); Com_Printf(
		" Output prefixed by an asterisk (*) indicates operations that would change the map file.\n"
		" \n -check                     : check source map, only print information.\n"
		" -fix                       : same subparameters as -check, changes the source map file.\n"
	); Com_Printf(
		" \n subparameters for -check and -fix\n"
		"    all                     : performs all checks and fixes. This is the default.\n"
		"    bru brushes             : includes 'lvl tex mfc mbr'. Performs all checks and fixes associated with brushes.\n"
		"    ent entities            : performs all checks and fixes associated with entities.\n"
	); Com_Printf(
		"    con contained           : checks for brushes contained entirely within other brushes. includes coincident duplicates.\n"
		"    isc intersection        : report intersection between optimisable brushes from worldspawn and func_group entities\n"
		"    mbr microbrush <float>  : test for brushes smaller than <float> unit^3. this is done without the csg\n"
	); Com_Printf(
		"                              step, unlike the bsp -micro option. default 1 unit^3.\n"
		"    lvl levelflags          : if no levelflags for a brush or entity are set, all of them are set\n"
		"    flv filllevelflags      : ensure set levelflag bits are uninterrupted\n"
		"    ndr nodraws             : assigns SURF_NODRAW to hidden faces and checks for faces that\n"
	); Com_Printf(
		"                              may have it incorrectly assigned. ***not working properly, not included in 'all'.\n"
		"    tex textures            : warns when no texture or error texture is assigned.\n"
		"                              ensures special textures and content/surface flags are consistent.\n"
		"    mfc mixedfacecontents   : ensures the contentflags are the same on each face of each brush.\n"
	);
}

/**
 * @brief Check for bsping, radiosity and checking/fixing command line parameters
 */
static void U2M_Parameter (int argc, const char **argv)
{
	int i;

	for (i = 1; i < argc; i++) {
		if (!strcmp(argv[i], "-v") || !strcmp(argv[i], "-verbosity")) {
			/* arg to -v should be a single digit. if it is not a number
			 * atoi will return 0, and no warning will be given. so check that
			 * it looks like the arg for -v first */
			if(strlen(argv[i+1]) == 1)
				config.verbosity = atoi(argv[++i]);
			Verb_Printf(VERB_NORMAL, "verbosity = %i\n", config.verbosity);
		} else if (!strcmp(argv[i], "-noweld")) {
			/* make every point unique */
			Verb_Printf(VERB_NORMAL, "noweld = true\n");
			config.noweld = qtrue;
		} else if (!strcmp(argv[i], "-check") || !strcmp(argv[i], "-fix")) {
			/* check for subparameters terminate loop before last arg (path) or
			 * when we hit a param (as opposed to a subparam).
			 * full parameters are prefixed with "-". */
			const int iInitial = i;

			if (!strcmp(argv[i], "-check")) {
				Verb_Printf(VERB_NORMAL, "check = true\n");
				config.performMapCheck = qtrue;
			}
			if (!strcmp(argv[i], "-fix")) {
				Verb_Printf(VERB_NORMAL, "fix = true\n");
				config.fixMap = qtrue;
			}
			while (++i < (argc - 1) && argv[i][0] != '-') {
				if (!strcmp(argv[i], "entities") || !strcmp(argv[i], "ent")) {
					Verb_Printf(VERB_NORMAL, "  %s entities\n", config.fixMap ? "fixing" : "checking");
					config.chkEntities = qtrue;
				} else if (!strcmp(argv[i], "brushes") || !strcmp(argv[i], "bru")) {
					Verb_Printf(VERB_NORMAL, "  %s brushes\n", config.fixMap ? "fixing" : "checking");
					config.chkBrushes = qtrue;
				} else if (!strcmp(argv[i], "contained") || !strcmp(argv[i], "con")) {
					Verb_Printf(VERB_NORMAL, "  %s contained brushes\n", config.fixMap ? "fixing" : "checking");
					config.chkContained = qtrue;
				} else if (!strcmp(argv[i], "filllevelflags") || !strcmp(argv[i], "flv")) {
					Verb_Printf(VERB_NORMAL, "  %s filllevelflags\n", config.fixMap ? "fixing" : "checking");
					config.chkFillLevelFlags = qtrue;
				} else if (!strcmp(argv[i], "levelflags") || !strcmp(argv[i], "lvl")) {
					Verb_Printf(VERB_NORMAL, "  %s levelflags\n", config.fixMap ? "fixing" : "checking");
					config.chkLevelFlags = qtrue;
				} else if (!strcmp(argv[i], "textures") || !strcmp(argv[i], "tex")) {
					Verb_Printf(VERB_NORMAL, "  %s textures\n", config.fixMap ? "fixing" : "checking");
					config.chkTextures = qtrue;
				} else if (!strcmp(argv[i], "nodraws") || !strcmp(argv[i], "ndr")) {
					Verb_Printf(VERB_NORMAL, "  %s nodraws\n", config.fixMap ? "fixing" : "checking");
					config.chkNodraws = qtrue;
				} else if (!strcmp(argv[i], "intersection") || !strcmp(argv[i], "isc")) {
					Verb_Printf(VERB_NORMAL, "  %s intersection\n", config.fixMap ? "fixing" : "checking");
					config.chkIntersection = qtrue;
				} else if (!strcmp(argv[i], "mixedfacecontents") || !strcmp(argv[i], "mfc")) {
					Verb_Printf(VERB_NORMAL, "  %s mixedfacecontents\n", config.fixMap ? "fixing" : "checking");
					config.chkMixedFaceContents = qtrue;
				} else if (!strcmp(argv[i], "microbrush") || !strcmp(argv[i], "mbr")) {
					config.chkMMicro = qtrue;
					if (atof(argv[i + 1]) > 0.0001) {
						config.mapMicrovol = atof(argv[i + 1]);
						i++;
					}
					Verb_Printf(VERB_NORMAL, "  checking map for microbrushes smaller than %f unit^3\n", config.mapMicrovol);
				} else if (!strcmp(argv[i], "all")) {
					Verb_Printf(VERB_NORMAL, "  %s all (entites brushes)\n", config.fixMap ? "fixing" : "checking");
					config.chkAll = qtrue;
				} else {
					Verb_Printf(VERB_NORMAL, "  WARNING: %s subparameter not understood:%s  try --help for more info\n", config.fixMap ? "fix" : "check", argv[i]);
				}
			}
			i--;
			/* if no subparams set, assume all */
			if (i == iInitial) {
				Verb_Printf(VERB_NORMAL, "  no %s subparameters set, assuming all\n", config.fixMap ? "fix" : "check");
				config.chkAll = qtrue;
			}
		} else if (!strcmp(argv[i], "-h") || !strcmp(argv[i], "--help")) {
			Usage();
			exit(0);
		} else if (!strcmp(argv[i], "-t") || !strcmp(argv[i], "-threads")) {
			threadstate.numthreads = atoi(argv[++i]);
			Verb_Printf(VERB_NORMAL, "threads: #%i\n", threadstate.numthreads);
		} else if (!strcmp(argv[i], "-info")) {
			config.info = qtrue;
		} else if (!strcmp(argv[i], "-nocsg")) {
			Verb_Printf(VERB_NORMAL, "nocsg = true\n");
			config.nocsg = qtrue;
		} else if (!strcmp(argv[i], "-noshare")) {
			Verb_Printf(VERB_NORMAL, "noshare = true\n");
			config.noshare = qtrue;
		} else if (!strcmp(argv[i], "-onlynewer")) {
			Verb_Printf(VERB_NORMAL, "onlynewer = true\n");
			config.onlynewer = qtrue;
		} else if (!strcmp(argv[i], "-notjunc")) {
			Verb_Printf(VERB_NORMAL, "notjunc = true\n");
			config.notjunc = qtrue;
		} else if (!strcmp(argv[i], "-nowater")) {
			Verb_Printf(VERB_NORMAL, "nowater = true\n");
			config.nowater = qtrue;
		} else if (!strcmp(argv[i], "-nice")) {
#ifdef HAVE_SETPRIORITY
			config.nice = atoi(argv[++i]);
			Verb_Printf(VERB_NORMAL, "nice = %i\n", config.nice);
			if (setpriority(PRIO_PROCESS, 0, config.nice))
				Verb_Printf(VERB_NORMAL, "failed to set nice level of %i\n", config.nice);
#elif defined _WIN32
			HANDLE proc = GetCurrentProcess();
			config.nice = atoi(argv[++i]);
			Verb_Printf(VERB_NORMAL, "nice = %i\n", config.nice);
			switch (config.nice) {
			case 0:
				SetPriorityClass(proc, HIGH_PRIORITY_CLASS);
				Verb_Printf(VERB_NORMAL, "Priority changed to HIGH\n");
				break;
			case 1:
				SetPriorityClass(proc, NORMAL_PRIORITY_CLASS);
				Verb_Printf(VERB_NORMAL, "Priority changed to NORMAL\n");
				break;
			default:
				SetPriorityClass(proc, IDLE_PRIORITY_CLASS);
				Verb_Printf(VERB_NORMAL, "Priority changed to IDLE\n");
				break;
			}
			CloseHandle(proc);
#else
			Verb_Printf(VERB_NORMAL, "nice not implemented for this arch\n");
			i++;
#endif
		} else if (!strcmp(argv[i], "-noprune")) {
			Verb_Printf(VERB_NORMAL, "noprune = true\n");
			config.noprune = qtrue;
		} else if (!strcmp(argv[i],"-nofootstep")) {
			config.generateFootstepFile = qfalse;
<<<<<<< HEAD
			Com_Printf("generateDebugFile = false\n");
		} else if (!strcmp(argv[i],"-tracefile")) {
			config.generateTraceFile = qtrue;
			Com_Printf("generateTraceFile = true\n");
		} else if (!strcmp(argv[i],"-debugtrace")) {
			config.generateDebugTrace = qtrue;
			Com_Printf("generateDebugTrace = true\n");
=======
			Verb_Printf(VERB_NORMAL, "generateFootstepFile = false\n");
>>>>>>> b84efc76
		} else if (!strcmp(argv[i],"-material")) {
			config.generateMaterialFile = qtrue;
			Verb_Printf(VERB_NORMAL, "generateMaterialFile = true\n");
		} else if (!strcmp(argv[i], "-nomerge")) {
			Verb_Printf(VERB_NORMAL, "nomerge = true\n");
			config.nomerge = qtrue;
		} else if (!strcmp(argv[i], "-nosubdiv")) {
			Verb_Printf(VERB_NORMAL, "nosubdiv = true\n");
			config.nosubdiv = qtrue;
		} else if (!strcmp(argv[i], "-nodetail")) {
			Verb_Printf(VERB_NORMAL, "nodetail = true\n");
			config.nodetail = qtrue;
		} else if (!strcmp(argv[i], "-fulldetail")) {
			Verb_Printf(VERB_NORMAL, "fulldetail = true\n");
			config.fulldetail = qtrue;
		} else if (!strcmp(argv[i], "-onlyents")) {
			Verb_Printf(VERB_NORMAL, "onlyents = true\n");
			config.onlyents = qtrue;
		} else if (!strcmp(argv[i], "-micro")) {
			config.microvolume = atof(argv[i + 1]);
			Verb_Printf(VERB_NORMAL, "microvolume = %f\n", config.microvolume);
			i++;
		} else if (!strcmp(argv[i], "-verboseentities")) {
			Verb_Printf(VERB_NORMAL, "verboseentities = true\n");
			config.verboseentities = qtrue;
		} else if (!strcmp(argv[i], "-chop")) {
			config.subdivideSize = atof(argv[i + 1]);
			Verb_Printf(VERB_NORMAL, "subdivide_size = %f\n", config.subdivideSize);
			i++;
		} else if (!strcmp(argv[i], "-block")) {
			config.block_xl = config.block_xh = atoi(argv[i + 1]);
			config.block_yl = config.block_yh = atoi(argv[i + 2]);
			Verb_Printf(VERB_NORMAL, "block: %i,%i\n", config.block_xl, config.block_yl);
			i += 2;
		} else if (!strcmp(argv[i], "-blocks")) {
			config.block_xl = atoi(argv[i + 1]);
			config.block_yl = atoi(argv[i + 2]);
			config.block_xh = atoi(argv[i + 3]);
			config.block_yh = atoi(argv[i + 4]);
			Verb_Printf(VERB_NORMAL, "blocks: %i,%i to %i,%i\n",
				config.block_xl, config.block_yl, config.block_xh, config.block_yh);
			i += 4;
		} else if (!strcmp(argv[i], "-nobackclip")) {
			Verb_Printf(VERB_NORMAL, "nobackclip = true\n");
			config.nobackclip = qtrue;
		} else if (!strcmp(argv[i],"-bounce")) {
			config.numbounce = atoi(argv[i + 1]);
			Verb_Printf(VERB_NORMAL, "light bounces = %i\n", config.numbounce);
			i++;
		} else if (!strcmp(argv[i],"-extra")) {
			config.extrasamples = qtrue;
			Verb_Printf(VERB_NORMAL, "extrasamples = true\n");
		} else if (!strcmp(argv[i],"-radchop")) {
			Verb_Printf(VERB_NORMAL, "radiosity subdivide size = %s\n", argv[i + 1]);
			config.subdiv = atoi(argv[i + 1]);
			i++;
		} else if (!strcmp(argv[i],"-quant")) {
			config.lightquant = (byte)atoi(argv[i + 1]);
			if (config.lightquant < 1 || config.lightquant > 6) {
				config.lightquant = 4;
				Verb_Printf(VERB_NORMAL, "lightquant must be between 1 and 6\n");
			}
			i++;
		} else if (!strcmp(argv[i],"-scale")) {
			config.lightscale = atof(argv[i + 1]);
			i++;
		} else if (!strcmp(argv[i],"-direct")) {
			config.direct_scale *= atof(argv[i + 1]);
			Verb_Printf(VERB_NORMAL, "direct light scaling at %f\n", config.direct_scale);
			i++;
		} else if (!strcmp(argv[i],"-entity")) {
			config.entity_scale *= atof(argv[i + 1]);
			Verb_Printf(VERB_NORMAL, "entity light scaling at %f\n", config.entity_scale);
			i++;
		} else if (!strcmp(argv[i],"-maxlight")) {
			config.maxlight = atof(argv[i + 1]) * 128;
			i++;
		} else if (!strcmp(argv[i], "-noradiosity")) {
			if (argc > i + 1) {
				if (!strcmp(argv[i + 1], "day")) {
					Verb_Printf(VERB_NORMAL, "noradiosity = day\n");
					config.noradiosity = RADIOSITY_NIGHT_ONLY;
					i++;
				} else if (!strcmp(argv[i + 1], "night")) {
					Verb_Printf(VERB_NORMAL, "noradiosity = night\n");
					config.noradiosity = RADIOSITY_DAY_ONLY;
					i++;
				} else {
					Verb_Printf(VERB_NORMAL, "noradiosity = none\n");
					config.noradiosity = RADIOSITY_NONE;
				}
			} else {
				Sys_Error("invalid parameter count\n");
			}
		} else if (i < (argc - 1)) {
			/* Last param is the map path, every other param should have been caught by now. */
			Verb_Printf(VERB_NORMAL, "*** parameter not understood: %s try --help for more info\n", argv[i]);
		}
	}

	if (config.fixMap && config.performMapCheck) {
		Sys_Error("do not specify both -fix and -check\n");
	}

	/* if any check or fix option is active then skip footsteps and materials */
	if (config.performMapCheck || config.fixMap) {
		config.generateFootstepFile = qfalse;
		config.generateMaterialFile = qfalse;
	}
}

/**
 * @brief Set default values
 */
static void U2M_SetDefaultConfigValues (void)
{
	config.verbosity = VERB_NORMAL;

	config.subdivideSize = 2048.0f; /* bsp subdiv */
	config.block_xl = -8;
	config.block_xh = 7;
	config.block_yl = -8;
	config.block_yh = 7;
	config.microvolume = 1.0f;
	config.subdiv = 2048.0f; /* rad chop/subdiv */
	config.mapMicrovol = 1.0f;

	config.night_ambient_red = 0.0;
	config.night_ambient_green = 0.0;
	config.night_ambient_blue = 0.0;
	config.night_sun_intensity = 35;
	config.night_sun_pitch = 15 * torad;
	config.night_sun_yaw = 60 * torad;
	VectorSet(config.night_sun_color, 0.8, 0.8, 1);

	config.day_ambient_red = 0.4;
	config.day_ambient_green = 0.4;
	config.day_ambient_blue = 0.4;
	config.day_sun_intensity = 120;
	config.day_sun_pitch = 30 * torad;
	config.day_sun_yaw = 210 * torad;
	VectorSet(config.day_sun_color, 1, 0.8, 0.8);

	VectorSet(config.night_sun_dir,
		cos(config.night_sun_yaw) * sin(config.night_sun_pitch),
		sin(config.night_sun_yaw) * sin(config.night_sun_pitch),
		cos(config.night_sun_pitch));

	VectorSet(config.day_sun_dir,
		cos(config.day_sun_yaw) * sin(config.day_sun_pitch),
		sin(config.day_sun_yaw) * sin(config.day_sun_pitch),
		cos(config.day_sun_pitch));

	config.maxlight = 196;
	config.lightscale = 1.0;
	config.lightquant = 4;
	config.direct_scale = 0.4f;
	config.entity_scale = 1.0f;

	config.generateFootstepFile = qtrue;

	config.generateTraceFile = qfalse;
	config.generateDebugTrace = qfalse;
}

static int CheckTimeDiff (const char *map, const char *bsp)
{
#ifdef HAVE_SYS_STAT_H
	struct stat mapStat, bspStat;
	if (stat(map, &mapStat) == -1)
		return 0;
	if (stat(bsp, &bspStat) == -1)
		return 0;
	if (difftime(mapStat.st_mtime, bspStat.st_mtime) < 0)
		return 1;
#elif defined (_WIN32)
	FILETIME ftCreate, ftAccess, ftWriteMap, ftWriteBsp;
	HANDLE hMapFile, hBspFile;
	int retval = 0;
	/* open the files */
	hMapFile = CreateFile(map, GENERIC_READ, FILE_SHARE_READ, NULL, OPEN_EXISTING, 0, NULL);
	if (hMapFile == INVALID_HANDLE_VALUE)
		return 0;
	hBspFile = CreateFile(bsp, GENERIC_READ, FILE_SHARE_READ, NULL, OPEN_EXISTING, 0, NULL);
	if (hBspFile == INVALID_HANDLE_VALUE){
		CloseHandle(hMapFile);
		return 0;
	}

	/** This is done as two if statements to ensure that ftWriteMap and ftWriteBsp are populated first. */
	if (GetFileTime(hMapFile, &ftCreate, &ftAccess, &ftWriteMap)
		&& GetFileTime(hBspFile, &ftCreate, &ftAccess, &ftWriteBsp)) {
		if (CompareFileTime(&ftWriteMap, &ftWriteBsp) == -1) {
			retval = 1;
		}
	}

	CloseHandle(hMapFile);
	CloseHandle(hBspFile);

	return retval;
#endif
	/* not up-to-date - recompile */
	return 0;
}

int main (int argc, const char **argv)
{
	char mapFilename[MAX_OSPATH];
	char bspFilename[MAX_OSPATH];
	double begin, start, end;

	memset(&config, 0, sizeof(config));
	/* init thread state */
	memset(&threadstate, 0, sizeof(threadstate_t));

	U2M_SetDefaultConfigValues();

	U2M_Parameter(argc, argv);

	Verb_Printf(VERB_NORMAL, "---- ufo2map "VERSION" ----\n");

	if (argc < 2) {
		Usage();
		Sys_Error("At least provide 1 argument: the map filename.");
	}

	Swap_Init();

	start = time(NULL);

	Verb_Printf(VERB_NORMAL, "path: '%s'\n", argv[argc - 1]);
	FS_Init(argv[argc - 1]);

	COM_StripExtension(COM_ExpandRelativePath(argv[argc - 1]), mapFilename, sizeof(mapFilename));
	strncpy(baseFilename, mapFilename, sizeof(baseFilename) - 1);
	strncpy(bspFilename, mapFilename, sizeof(bspFilename) - 1);
	COM_DefaultExtension(mapFilename, sizeof(mapFilename), ".map");
	COM_DefaultExtension(bspFilename, sizeof(bspFilename), ".bsp");

	if (config.info) {
		LoadBSPFile(bspFilename);
		PrintBSPFileSizes();
		return 0;
	}

	Verb_Printf(VERB_NORMAL, "...map: '%s'\n", mapFilename);
	if (!(config.performMapCheck || config.fixMap))
		Verb_Printf(VERB_NORMAL, "...bsp: '%s'\n", bspFilename);

	if (config.onlynewer && CheckTimeDiff(mapFilename, bspFilename)) {
		Verb_Printf(VERB_NORMAL, "bsp file is up-to-date\n");
		return 0;
	}

	/* if onlyents just grab the entites and resave */
	if (config.onlyents) {
		LoadBSPFile(bspFilename);
		num_entities = 0; /* use the map source entities */

		LoadMapFile(mapFilename);
		SetModelNumbers();

		UnparseEntities();

		WriteBSPFile(bspFilename);
	} else if (config.performMapCheck || config.fixMap) {
		Verb_Printf(VERB_NORMAL, "Starting map %s\n", config.fixMap ? "fixes" : "checks");
		LoadMapFile(mapFilename);
		/* level flags must be fixed before mixed face contents, or they swamp the
		 * console with output, as levelflags are contentflags */
		if (config.chkLevelFlags || config.chkBrushes || config.chkAll)
			CheckLevelFlags();
		if (config.chkFillLevelFlags || config.chkBrushes || config.chkAll)
			CheckFillLevelFlags();
		/* this must be before mfc check, as otherwise mfc warnings are given
		* which are auto-fixed based on textures */
		if (config.chkTextures || config.chkBrushes || config.chkAll)
			CheckFlagsBasedOnTextures();
		/* mixed face contents check may remove contentflags. this should be done
		 * before tex based on flags check, as tex may replace tex on the basis
		 * of contentflags.*/
		if (config.chkMixedFaceContents || config.chkBrushes || config.chkAll)
			CheckMixedFaceContents();
		if (config.chkTextures || config.chkBrushes || config.chkAll)
			CheckTexturesBasedOnFlags();
		if (config.chkMMicro || config.chkBrushes || config.chkAll)
			CheckMapMicro();
		if (config.chkContained || config.chkBrushes || config.chkAll)
			Check_ContainedBrushes();
		if (config.chkIntersection|| config.chkBrushes || config.chkAll)
			Check_BrushIntersection();
		if (config.chkBrushes || config.chkAll)
			CheckBrushes();
		/** @todo include in chkAll when it works */
		if (config.chkNodraws /* || config.chkAll */)
			CheckNodraws();
		if (config.chkEntities || config.chkAll)
			CheckEntities();
		if (config.fixMap) {
			/* update dentdata */
			UnparseEntities();
			WriteMapFile(GetScriptFile());
		}
		return 0;
	} else {
		/* start from scratch */
		LoadMapFile(mapFilename);
		SetModelNumbers();

		ProcessModels(bspFilename);
	}

	end = time(NULL);
	Verb_Printf(VERB_NORMAL, "%5.0f seconds elapsed\n", end - start);

	if (!config.onlyents && config.noradiosity != RADIOSITY_NONE) {
		long size;

		Verb_Printf(VERB_NORMAL, "----- Radiosity ----\n");

		begin = start;

		CalcTextureReflectivity();

		if (config.noradiosity != RADIOSITY_DAY_ONLY) {
			/* compile night version */
			start = time(NULL);
			RadWorld();
			end = time(NULL);
			Verb_Printf(VERB_NORMAL, "%5.0f seconds elapsed\n", end - start);
		}

		if (config.noradiosity != RADIOSITY_NIGHT_ONLY) {
			/* compile day version */
			config.compile_for_day = 1;
			start = time(NULL);
			RadWorld();
			end = time(NULL);
			Verb_Printf(VERB_NORMAL, "%5.0f seconds elapsed\n", end - start);
		}

		Verb_Printf(VERB_NORMAL, "writing %s\n", bspFilename);
		size = WriteBSPFile(bspFilename);

		Verb_Printf(VERB_NORMAL, "sum: %5.0f seconds elapsed - %.1g MB (%li bytes)\n\n", end - begin, (float)size / (1024.0f * 1024.0f), size);
	}

	return 0;
}<|MERGE_RESOLUTION|>--- conflicted
+++ resolved
@@ -272,17 +272,13 @@
 			config.noprune = qtrue;
 		} else if (!strcmp(argv[i],"-nofootstep")) {
 			config.generateFootstepFile = qfalse;
-<<<<<<< HEAD
-			Com_Printf("generateDebugFile = false\n");
+			Verb_Printf(VERB_NORMAL, "generateFootstepFile = false\n");
 		} else if (!strcmp(argv[i],"-tracefile")) {
 			config.generateTraceFile = qtrue;
-			Com_Printf("generateTraceFile = true\n");
+			Verb_Printf(VERB_NORMAL, "generateTraceFile = true\n");
 		} else if (!strcmp(argv[i],"-debugtrace")) {
 			config.generateDebugTrace = qtrue;
-			Com_Printf("generateDebugTrace = true\n");
-=======
-			Verb_Printf(VERB_NORMAL, "generateFootstepFile = false\n");
->>>>>>> b84efc76
+			Verb_Printf(VERB_NORMAL, "generateDebugTrace = true\n");
 		} else if (!strcmp(argv[i],"-material")) {
 			config.generateMaterialFile = qtrue;
 			Verb_Printf(VERB_NORMAL, "generateMaterialFile = true\n");
