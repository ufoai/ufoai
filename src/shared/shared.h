--- conflicted
+++ resolved
@@ -104,8 +104,6 @@
 #define lengthof(x) (sizeof(x) / sizeof(*(x)))
 #define CASSERT(x) extern int ASSERT_COMPILE[((x) != 0) * 2 - 1]
 
-<<<<<<< HEAD
-=======
 /** Is this the second or later byte of a multibyte UTF-8 character? */
 /* The definition of UTF-8 guarantees that the second and later
  * bytes of a multibyte character have high bits 10, and that
@@ -118,7 +116,6 @@
 int UTF8_char_len(const char *s);
 int UTF8_encoded_len(int codepoint);
 
->>>>>>> 3cacae45
 char *va(const char *format, ...) __attribute__((format(printf, 1, 2)));
 int Q_FloatSort(const void *float1, const void *float2);
 int Q_StringSort(const void *string1, const void *string2) __attribute__((nonnull));
@@ -150,6 +147,5 @@
 void Q_strcat(char *dest, const char *src, size_t size) __attribute__((nonnull));
 char *Q_strlwr(char *str) __attribute__((nonnull));
 const char *Q_stristr(const char *str, const char *substr) __attribute__((nonnull));
-int Q_putenv(const char *var, const char *value);
 
 #endif