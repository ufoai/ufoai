--- conflicted
+++ resolved
@@ -267,13 +267,8 @@
 #endif
 
 		for (; ic; ic = ic->next) {
-<<<<<<< HEAD
 			mxml_node_t *s = mxml_AddNode(p, SAVE_INVENTORY_ITEM);
-			CL_SaveItemXML(s, ic->item, j, ic->x, ic->y);
-=======
-			mxml_node_t *s = mxml_AddNode(p, "item");
 			CL_SaveItemXML(s, ic->item, container, ic->x, ic->y);
->>>>>>> 0fdd5bc8
 		}
 	}
 }
