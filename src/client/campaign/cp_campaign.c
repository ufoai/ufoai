--- conflicted
+++ resolved
@@ -937,154 +937,10 @@
 	CP_UpdateXVIMapButton();
 
 	/* read missions */
-<<<<<<< HEAD
 	missions = mxml_GetNode(parent, SAVE_CAMPAIGN_MISSIONS);
 	if (!missions) {
 		Com_Printf("Did not find missions entry in xml!\n");
 		return qfalse;
-=======
-	for (act_node = mxml_GetNode(campaignNode, "mission"), i = 0; act_node;
-			act_node = mxml_GetNextNode(act_node, campaignNode, "mission"), i++) {
-		mission_t mission;
-		int ufoIdx;
-		qboolean defaultAssigned = qfalse;
-
-		memset(&mission, 0, sizeof(mission));
-
-		mission.idx = mxml_GetInt(act_node, "IDX", ++ccs.campaignStats.missions);
-		name = mxml_GetString(act_node, "mapDef_id");
-		if (name && name[0] != '\0') {
-			mission.mapDef = Com_GetMapDefinitionByID(name);
-			if (!mission.mapDef) {
-				Com_Printf("......mapdef \"%s\" doesn't exist.\n", name);
-				return qfalse;
-			}
-			mission.mapDef->timesAlreadyUsed = mxml_GetInt(act_node, "mapdeftimes", 0);
-		} else
-			mission.mapDef = NULL;
-
-		Q_strncpyz(mission.id, mxml_GetString(act_node, "id"), sizeof(mission.id));
-		mission.active = mxml_GetBool(act_node, "active", qfalse);
-		Q_strncpyz(mission.onwin, mxml_GetString(act_node, "onwin"), sizeof(mission.onwin));
-		Q_strncpyz(mission.onlose, mxml_GetString(act_node, "onlose"), sizeof(mission.onlose));
-		mission.category = mxml_GetInt(act_node, "category", 0);
-		mission.stage = mxml_GetShort(act_node, "stage", 0);
-
-		mission.initialOverallInterest = mxml_GetInt(act_node, "initialoverallinterest", 0);
-		mission.initialIndividualInterest = mxml_GetInt(act_node, "initialindividualinterest", 0);
-
-		switch (mission.category) {
-		case INTERESTCATEGORY_BASE_ATTACK:
-			if (mission.stage == STAGE_MISSION_GOTO || mission.stage == STAGE_BASE_ATTACK) {
-				/* Load IDX of base under attack */
-				const int baseidx = mxml_GetInt(act_node, "baseindex", BYTES_NONE);
-				if (baseidx != BYTES_NONE) {
-					base_t *base = B_GetBaseByIDX(baseidx);
-					assert(base);
-					if (mission.stage == STAGE_BASE_ATTACK && base->baseStatus != BASE_UNDER_ATTACK)
-						Com_Printf("......warning: base %i (%s) is supposedly under attack but base status doesn't match!\n", baseidx, base->name);
-					mission.data = (void *) base;
-				} else
-					Com_Printf("......warning: Missing BaseIndex\n");
-			}
-			break;
-		case INTERESTCATEGORY_INTERCEPT:
-			if (mission.stage == STAGE_MISSION_GOTO || mission.stage == STAGE_INTERCEPT) {
-				const int installationIdx = mxml_GetInt(act_node, "installationindex", BYTES_NONE);
-				if (installationIdx != BYTES_NONE) {
-					installation_t *installation = INS_GetInstallationByIDX(installationIdx);
-					if (installation)
-						mission.data = (void *) installation;
-					else {
-						Com_Printf("Mission on non-existent installation\n");
-						return qfalse;
-					}
-				}
-			}
-			break;
-		case INTERESTCATEGORY_BUILDING:
-		case INTERESTCATEGORY_SUPPLY:
-			if (mission.stage >= STAGE_BUILD_BASE) {
-				int baseIDX = mxml_GetInt(act_node, "alienbaseindex", BYTES_NONE);
-				/* don't check baseidx value here: alien bases are not loaded yet */
-				if (baseIDX != BYTES_NONE) {
-					alienBase_t *alienBase = AB_GetBase(baseIDX, qfalse);
-					mission.data = (void *) alienBase;
-				}
-				if (!mission.data && !CP_BasemissionIsSubvertingGovernmentMission(&mission)) {
-					Com_Printf("Error while loading Alien Base mission (mission %i, baseidx: %i, category: %i, stage: %i)\n",
-							i, baseIDX, mission.category, mission.stage);
-					return qfalse;
-				}
-			}
-			break;
-		default:
-			break;
-		}
-
-		Q_strncpyz(mission.location, mxml_GetString(act_node, "location"), sizeof(mission.location));
-
-		mission.startDate.day = mxml_GetInt(act_node, "startdate.day", 0);
-		mission.startDate.sec = mxml_GetInt(act_node, "startdate.sec", 0);
-		mission.finalDate.day = mxml_GetInt(act_node, "finaldate.day", 0);
-		mission.finalDate.sec = mxml_GetInt(act_node, "finaldate.sec", 0);
-
-		mxml_GetPos2(act_node, "pos", mission.pos);
-
-		ufoIdx = mxml_GetInt(act_node, "ufo", -1);
-		if (ufoIdx <= -1)
-			mission.ufo = NULL;
-		else
-			mission.ufo = ccs.ufos + ufoIdx;
-
-		mission.crashed = mxml_GetBool(act_node, "crashed", qfalse);
-		mission.onGeoscape = mxml_GetBool(act_node, "ongeoscape", qfalse);
-
-		if (mission.pos[0] > 0.001 || mission.pos[1] > 0.001)
-			defaultAssigned = qtrue;
-		mission.posAssigned = mxml_GetBool(act_node, "posassigned", defaultAssigned);
-		/* Add mission to global array */
-		LIST_Add(&ccs.missions, (byte*) &mission, sizeof(mission));
-	}
-
-	Com_DPrintf(DEBUG_CLIENT, "CP_LoadXML: Reading Battle Parameters\n");
-	/* read ccs.battleParameters */
-	memset(&ccs.battleParameters, 0, sizeof(ccs.battleParameters));
-
-	if ((bparam = mxml_GetNode(n_ccs, "battleparameter"))) {
-		int j;
-		ccs.battleParameters.mission = CP_GetMissionByID(mxml_GetString(bparam, "mission.id"));
-		name = mxml_GetString(bparam, "aliencategories.id");
-
-		/* get corresponding category */
-		for (i = 0; i < ccs.numAlienCategories; i++)
-			if (!strncmp(name, ccs.alienCategories[i].id, sizeof(ccs.alienCategories[i].id)))
-				break;
-
-		if (i >= ccs.numAlienCategories) {
-			Com_Printf("CP_LoadXML: alien category def \"%s\" doesn't exist\n", name);
-			return qfalse;
-		}
-
-		j = mxml_GetInt(bparam, "alienteamgroupidx", 0);
-		if (j >= INTERESTCATEGORY_MAX) {
-			Com_Printf("CP_LoadXML: Undefined alien team (category '%s', group '%i')\n", name, j);
-			return qfalse;
-		}
-		ccs.battleParameters.alienTeamGroup = &ccs.alienCategories[i].alienTeamGroups[j];
-		name = mxml_GetString(bparam, "param");
-		if (name && name[0] != '\0')
-			ccs.battleParameters.param = Mem_PoolStrDup(name, cp_campaignPool, 0);
-		else
-			ccs.battleParameters.param = NULL;
-
-		Q_strncpyz(ccs.battleParameters.alienEquipment, mxml_GetString(bparam, "alienequipment"), sizeof(ccs.battleParameters.alienEquipment));
-		Q_strncpyz(ccs.battleParameters.civTeam, mxml_GetString(bparam, "civteam"), sizeof(ccs.battleParameters.civTeam));
-
-		ccs.battleParameters.day = mxml_GetBool(bparam, "day", qfalse);
-		ccs.battleParameters.aliens = mxml_GetInt(bparam, "aliens", 0);
-		ccs.battleParameters.civilians = mxml_GetInt(bparam, "civilians", 0);
->>>>>>> 94ac033b
 	}
 	if (!CP_LoadMissionsXML(missions))
 		return qfalse;
@@ -1164,24 +1020,6 @@
 	if (!CP_SaveMissionsXML(missions))
 		return qfalse;
 
-<<<<<<< HEAD
-=======
-	/* store ccs.battleParameters */
-	if (ccs.battleParameters.mission) {
-		mxml_node_t *battleparam = mxml_AddNode(structure_ccs, "battleparameter");
-		mxml_AddString(battleparam, "mission.id", ccs.battleParameters.mission->id);
-		mxml_AddString(battleparam, "aliencategories.id", ccs.alienCategories[ccs.battleParameters.alienTeamGroup->categoryIdx].id);
-		mxml_AddShort(battleparam, "alienteamgroupidx", ccs.battleParameters.alienTeamGroup->idx);
-		mxml_AddString(battleparam, "param", (ccs.battleParameters.param ? ccs.battleParameters.param : ""));
-		mxml_AddString(battleparam, "alienequipment", ccs.battleParameters.alienEquipment);
-		mxml_AddString(battleparam, "civteam", ccs.battleParameters.civTeam);
-		mxml_AddBool(battleparam, "day", ccs.battleParameters.day);
-		mxml_AddInt(battleparam, "aliens", ccs.battleParameters.aliens);
-		mxml_AddInt(battleparam, "civilians", ccs.battleParameters.civilians);
-	}
-	/* stores the select mission on geoscape */
-	mxml_AddString(structure_ccs, "selectedmission", ccs.selectedMission ? ccs.selectedMission->id : "");
->>>>>>> 94ac033b
 	return qtrue;
 }
 
