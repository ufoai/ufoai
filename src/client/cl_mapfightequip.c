/**
 * @file cl_mapfightequip.c
 * @brief contains everything related to equiping slots of aircraft or base
 * @note Base defence functions prefix: BDEF_
 * @note Aircraft items slots functions prefix: AIM_
 */

/*
Copyright (C) 2002-2007 UFO: Alien Invasion team.

This program is free software; you can redistribute it and/or
modify it under the terms of the GNU General Public License
as published by the Free Software Foundation; either version 2
of the License, or (at your option) any later version.

This program is distributed in the hope that it will be useful,
but WITHOUT ANY WARRANTY; without even the implied warranty of
MERCHANTABILITY or FITNESS FOR A PARTICULAR PURPOSE.

See the GNU General Public License for more details.

You should have received a copy of the GNU General Public License
along with this program; if not, write to the Free Software
Foundation, Inc., 59 Temple Place - Suite 330, Boston, MA  02111-1307, USA.

*/

#include "client.h"
#include "cl_global.h"
#include "cl_mapfightequip.h"

static int airequipID = -1;				/**< value of aircraftItemType_t that defines what item we are installing. */
static qboolean noparams = qfalse;			/**< true if AIM_AircraftEquipMenuUpdate_f or BDEF_BaseDefenseMenuUpdate_f don't need paramters */
static int airequipSelectedZone = ZONE_NONE;		/**< Selected zone in equip menu */
static int airequipSelectedSlot = ZONE_NONE;			/**< Selected slot in equip menu */
static technology_t *airequipSelectedTechnology = NULL;		/**< Selected technolgy in equip menu */
static employee_t *airequipSelectedPilot = NULL;		/**< Selected pilot in equip menu */

/**
 * @brief Returns craftitem weight based on size.
 * @param[in] od Pointer to objDef_t object being craftitem.
 * @return itemWeight_t
 * @sa AII_WeightToName
 */
itemWeight_t AII_GetItemWeightBySize (const objDef_t *od)
{
	assert(od);
	assert(od->craftitem.type >= 0);

	if (od->size < 50)
		return ITEM_LIGHT;
	else if (od->size < 100)
		return ITEM_MEDIUM;
	else
		return ITEM_HEAVY;
}


/**
 * @brief Returns a list of craftitem technologies for the given type.
 * @note This list is terminated by a NULL pointer.
 * @param[in] type Type of the craft-items to return.
 */
static technology_t **AII_GetCraftitemTechsByType (int type)
{
	static technology_t *techList[MAX_TECHNOLOGIES];
	objDef_t *aircraftitem = NULL;
	int i, j = 0;

	for (i = 0; i < csi.numODs; i++) {
		aircraftitem = &csi.ods[i];
		if (aircraftitem->craftitem.type == type) {
			assert(j < MAX_TECHNOLOGIES);
			techList[j] = aircraftitem->tech;
			j++;
		}
		/* j+1 because last item has to be NULL */
		if (j + 1 >= MAX_TECHNOLOGIES) {
			Com_Printf("AII_GetCraftitemTechsByType: MAX_TECHNOLOGIES limit hit.\n");
			break;
		}
	}
	/* terminate the list */
	techList[j] = NULL;
	return techList;
}

/**
 * @brief Check airequipID value and set the correct values for aircraft items
 * and base defence items
 */
static void AIM_CheckAirequipID (void)
{
	const menu_t *activeMenu = NULL;
	qboolean aircraftMenu;

	/* select menu */
	activeMenu = MN_GetActiveMenu();
	aircraftMenu = !Q_strncmp(activeMenu->name, "aircraft_equip", 14);

	if (aircraftMenu) {
		switch (airequipID) {
		case AC_ITEM_AMMO:
		case AC_ITEM_WEAPON:
		case AC_ITEM_SHIELD:
		case AC_ITEM_ELECTRONICS:
		case AC_ITEM_PILOT:
			return;
		default:
			airequipID = AC_ITEM_WEAPON;
		}
	} else {
		switch (airequipID) {
		case AC_ITEM_BASE_MISSILE:
		case AC_ITEM_BASE_LASER:
		case AC_ITEM_AMMO_MISSILE:
		case AC_ITEM_AMMO_LASER:
			return;
		default:
			airequipID = AC_ITEM_BASE_MISSILE;
		}
	}
}

/**
 * @brief Check that airequipSelectedZone is available
 * @sa slot Pointer to the slot
 */
static void AIM_CheckAirequipSelectedZone (aircraftSlot_t *slot)
{
	if (!slot)
		return;
	/* You can choose an ammo only if a weapon has already been selected */
	if (airequipID >= AC_ITEM_AMMO && !slot->item) {
		airequipSelectedZone = ZONE_MAIN;
		switch (airequipID) {
		case AC_ITEM_AMMO:
			airequipID = AC_ITEM_WEAPON;
			break;
		case AC_ITEM_AMMO_MISSILE:
			airequipID = AC_ITEM_BASE_MISSILE;
			break;
		case AC_ITEM_AMMO_LASER:
			airequipID = AC_ITEM_BASE_LASER;
			break;
		default:
			Com_Printf("AIM_CheckAirequipSelectedZone: aircraftItemType_t must end with ammos !!!\n");
			return;
		}
	}

	/* You can select an item to install after removing only if you're removing an item */
	if (airequipSelectedZone == ZONE_NEXT && (slot->installationTime >= 0 || !slot->item)) {
		airequipSelectedZone = ZONE_MAIN;
		switch (airequipID) {
		case AC_ITEM_AMMO:
			airequipID = AC_ITEM_WEAPON;
			break;
		case AC_ITEM_BASE_MISSILE:
			airequipID = AC_ITEM_AMMO_MISSILE;
			break;
		case AC_ITEM_AMMO_LASER:
			airequipID = AC_ITEM_BASE_LASER;
			break;
		/* no default */
		}
	}
}

/**
 * @brief Check that airequipSelectedSlot is the indice of an existing slot in the aircraft
 * @note airequipSelectedSlot concerns only weapons and electronics
 * @sa aircraft Pointer to the aircraft
 */
static void AIM_CheckAirequipSelectedSlot (const aircraft_t *aircraft)
{
	switch (airequipID) {
	case AC_ITEM_AMMO:
	case AC_ITEM_WEAPON:
		if (airequipSelectedSlot >= aircraft->maxWeapons) {
			airequipSelectedSlot = 0;
			return;
		}
		break;
	case AC_ITEM_ELECTRONICS:
		if (airequipSelectedSlot >= aircraft->maxElectronics) {
			airequipSelectedSlot = 0;
			return;
		}
		break;
	}
}

/**
 * @brief Returns a pointer to the selected slot.
 * @param[in] aircraft Pointer to the aircraft
 * @return Pointer to the slot corresponding to airequipID
 */
static aircraftSlot_t *AII_SelectAircraftSlot (aircraft_t *aircraft)
{
	aircraftSlot_t *slot;

	AIM_CheckAirequipSelectedSlot(aircraft);
	switch (airequipID) {
	case AC_ITEM_SHIELD:
		slot = &aircraft->shield;
		break;
	case AC_ITEM_PILOT:
		slot = NULL;
		break;
	case AC_ITEM_ELECTRONICS:
		slot = aircraft->electronics + airequipSelectedSlot;
		break;
	case AC_ITEM_AMMO:
	case AC_ITEM_WEAPON:
		slot = aircraft->weapons + airequipSelectedSlot;
		break;
	default:
		Com_Printf("AII_SelectAircraftSlot: Unknown airequipID: %i\n", airequipID);
		return NULL;
	}

	return slot;
}

/**
 * @brief Returns a pointer to the selected slot.
 * @param[in] base Pointer to the aircraft
 * @return Pointer to the slot corresponding to airequipID
 * @note There is always at least one slot, otherwise you can't enter base defence menu screen.
 * @sa BDEF_ListClick_f
 */
static aircraftSlot_t *BDEF_SelectBaseSlot (base_t *base)
{
	aircraftSlot_t *slot;
	menuNode_t *node;

	switch (airequipID) {
	case AC_ITEM_AMMO_MISSILE:
	case AC_ITEM_BASE_MISSILE:
		assert(base->numBatteries > 0);
		if (airequipSelectedSlot >= base->numBatteries) {
			airequipSelectedSlot = 0;
			/* update position of the arrow in front of the selected base defence */
			node = MN_GetNodeFromCurrentMenu("basedef_selected_slot");
			Vector2Set(node->pos, 25, 30);
		}
		slot = &base->batteries[airequipSelectedSlot].slot;
		break;
	case AC_ITEM_AMMO_LASER:
	case AC_ITEM_BASE_LASER:
		assert(base->numLasers > 0);
		if (airequipSelectedSlot >= base->numLasers) {
			airequipSelectedSlot = 0;
			/* update position of the arrow in front of the selected base defence */
			node = MN_GetNodeFromCurrentMenu("basedef_selected_slot");
			Vector2Set(node->pos, 25, 30);
		}
		slot = &base->lasers[airequipSelectedSlot].slot;
		break;
	default:
		Com_Printf("BDEF_SelectBaseSlot: Unknown airequipID: %i\n", airequipID);
		return NULL;
	}

	return slot;
}

/**
 * @brief Returns a pointer to the selected slot.
 * @param[in] installation Installation pointer.
 * @return Pointer to the slot corresponding to airequipID
 * @sa BDEF_ListClick_f
 */
static aircraftSlot_t *BDEF_SelectInstallationSlot (installation_t *installation)
{
	aircraftSlot_t *slot;
	menuNode_t *node;

	switch (airequipID) {
	case AC_ITEM_AMMO_MISSILE:
	case AC_ITEM_BASE_MISSILE:
	case AC_ITEM_AMMO_LASER:
	case AC_ITEM_BASE_LASER:
		assert(installation->installationTemplate->maxBatteries > 0);
		if (airequipSelectedSlot >= installation->installationTemplate->maxBatteries) {
			airequipSelectedSlot = 0;
			/* update position of the arrow in front of the selected base defence */
			node = MN_GetNodeFromCurrentMenu("basedef_selected_slot");
			Vector2Set(node->pos, 25, 30);
		}
		slot = &installation->batteries[airequipSelectedSlot].slot;
		break;
	default:
		Com_Printf("BDEF_SelectInstallationSlot: Unknown airequipID: %i\n", airequipID);
		return NULL;
	}

	return slot;
}

/**
 * @brief Check if an aircraft item should or should not be displayed in airequip menu
 * @param[in] base Pointer to a base.
 * @param[in] installation Pointer to a installation.
 * @param[in] aircraft Pointer to a aircraft.
 * @param[in] tech Pointer to the technology to test
 * @return qtrue if the aircraft item should be displayed, qfalse else
 */
static qboolean AIM_SelectableAircraftItem (base_t* base, installation_t* installation, aircraft_t *aircraft, const technology_t *tech)
{
	objDef_t *item;
	aircraftSlot_t *slot;

	if (aircraft)
		slot = AII_SelectAircraftSlot(aircraft);
	else if (base)
		slot = BDEF_SelectBaseSlot(base);
	else if (installation)
		slot = BDEF_SelectInstallationSlot(installation);
	else {
		Com_Printf("AIM_SelectableAircraftItem: no aircraft, no base and no installation given\n");
		return qfalse;
	}

	/* no slot somehow */
	if (!slot)
		return qfalse;

	/* item is researched? */
	if (!RS_IsResearched_ptr(tech))
		return qfalse;

	item = AII_GetAircraftItemByID(tech->provides);
	if (!item)
		return qfalse;

	/* you can choose an ammo only if it fits the weapons installed in this slot */
	if (airequipID >= AC_ITEM_AMMO) {
		/** @todo This only works for ammo that is useable in exactly one weapon
		 * check the weap_idx array and not only the first value */
		if (item->weapons[0] != slot->item)
			return qfalse;
	}

	/* you can install an item only if its weight is small enough for the slot */
	if (AII_GetItemWeightBySize(item) > slot->size)
		return qfalse;

	/* you can't install an item that you don't possess
	 * missiles does not need to be possessed */
	if (aircraft) {
		if (aircraft->homebase->storage.num[item->idx] <= 0)
			return qfalse;
	} else if (base) {
		if (base->storage.num[item->idx] <= 0 && !item->notOnMarket)
			return qfalse;
	} else if (installation) {
		if (installation->storage.num[item->idx] <= 0 && !item->notOnMarket)
			return qfalse;
	}


	/* you can't install an item that does not have an installation time (alien item)
	 * except for ammo which does not have installation time */
	if (item->craftitem.installationTime == -1 && airequipID < AC_ITEM_AMMO)
		return qfalse;

	return qtrue;
}

/**
 * @brief Checks to see if the pilot is in any aircraft at this base.
 * @param[in] base Which base has the aircraft to search for the employee in.
 * @param[in] type Which employee to search for.
 * @return qtrue or qfalse depending on if the employee was found on the base aircraft.
 */
qboolean AIM_PilotAssignedAircraft (const base_t* base, const employee_t* pilot)
{
	int i;
	qboolean found = qfalse;

	for (i = 0; i < base->numAircraftInBase; i++) {
		const aircraft_t *aircraft = &base->aircraft[i];
		if (aircraft->pilot == pilot) {
			found = qtrue;
			break;
		}
	}

	return found;
}


/**
 * @brief Update the list of item you can choose
 */
static void AIM_UpdateAircraftItemList (base_t* base, installation_t* installation, aircraft_t* aircraft)
{
	static char buffer[1024];
	technology_t **list;
	int i;

	/* Delete list */
	buffer[0] = '\0';

	assert(base || aircraft || installation);

	if (airequipID == -1) {
		Com_Printf("AIM_UpdateAircraftItemList: airequipID is -1\n");
		return;
	}

	if (airequipID == AC_ITEM_PILOT) {
		linkedList_t *hiredEmployees = NULL;
		E_GetHiredEmployees(aircraft->homebase, EMPL_PILOT, &hiredEmployees);
		i = 0;
		while (hiredEmployees) {
			employee_t *employee;
			employee = (employee_t*)hiredEmployees->data;
			if (employee && !AIM_PilotAssignedAircraft(aircraft->homebase, employee)) {
				Q_strcat(buffer, va("%s\n", employee->chr.name), sizeof(buffer));
				i++;
			}
			hiredEmployees = hiredEmployees->next;
		}
	}
	else {

		/* Add all items corresponding to airequipID to list */
		list = AII_GetCraftitemTechsByType(airequipID);

		/* Copy only those which are researched to buffer */
		i = 0;
		while (*list) {
			if (AIM_SelectableAircraftItem(base, installation, aircraft, *list)) {
				Q_strcat(buffer, va("%s\n", _((*list)->name)), sizeof(buffer));
				i++;
			}
			list++;
		}
	}

	/* copy buffer to mn.menuText to display it on screen */
	mn.menuText[TEXT_LIST] = buffer;

	/* if there is at least one element, select the first one */
	if (i)
		Cmd_ExecuteString("airequip_list_click 0");
	else {
		/* no element in list, no tech selected */
		airequipSelectedTechnology = NULL;
		UP_AircraftItemDescription(NULL);
	}
}

/**
 * @brief Highlight selected zone
 */
static void AIM_DrawSelectedZone (void)
{
	menuNode_t *node;

	node = MN_GetNodeFromCurrentMenu("airequip_zone_select1");
	if (airequipSelectedZone == ZONE_MAIN)
		MN_HideNode(node);
	else
		MN_UnHideNode(node);

	node = MN_GetNodeFromCurrentMenu("airequip_zone_select2");
	if (airequipSelectedZone == ZONE_NEXT)
		MN_HideNode(node);
	else
		MN_UnHideNode(node);

	node = MN_GetNodeFromCurrentMenu("airequip_zone_select3");
	if (airequipSelectedZone == ZONE_AMMO)
		MN_HideNode(node);
	else
		MN_UnHideNode(node);
}

/**
 * @brief Adds a defence system to base.
 * @param[in] basedefType Base defence type (see basedefenceType_t)
 * @param[in] base Pointer to the base in which the battery will be added
 */
static void BDEF_AddBattery (basedefenceType_t basedefType, base_t* base)
{
	switch (basedefType) {
	case BASEDEF_MISSILE:
		if (base->numBatteries >= MAX_BASE_SLOT) {
			Com_Printf("BDEF_AddBattery: too many missile batteries in base\n");
			return;
		}

		base->numBatteries++;
		break;
	case BASEDEF_LASER:
		if (base->numLasers >= MAX_BASE_SLOT) {
			Com_Printf("BDEF_AddBattery: too many laser batteries in base\n");
			return;
		}
		/* slots has a lot of ammo for now */
		/** @todo it should be unlimited, no ? check that when we'll know how laser battery work */
		base->lasers[base->numLasers].slot.ammoLeft = 9999;

		base->numLasers++;
		break;
	default:
		Com_Printf("BDEF_AddBattery: unknown type of base defence system.\n");
	}
}

/**
 * @brief Reload the battery of every bases
 * @todo we should define the number of ammo to reload and the period of reloading in the .ufo file
 */
void BDEF_ReloadBattery (void)
{
	int i, j;

	/* Reload all ammos of aircraft */
	for (i = 0; i < MAX_BASES; i++) {
		base_t *base = B_GetFoundedBaseByIDX(i);
		if (!base)
			continue;
		for (j = 0; j < base->numBatteries; j++) {
			if (base->batteries[j].slot.ammoLeft >= 0 && base->batteries[j].slot.ammoLeft < 20)
				base->batteries[j].slot.ammoLeft++;
		}
	}
}

/**
 * @brief Adds a defence system to base.
 */
void BDEF_AddBattery_f (void)
{
	int basedefType, baseIdx;

	if (Cmd_Argc() < 3) {
		Com_Printf("Usage: %s <basedefType> <baseIdx>", Cmd_Argv(0));
		return;
	} else {
		basedefType = atoi(Cmd_Argv(1));
		baseIdx = atoi(Cmd_Argv(2));
	}

	/* Check that the baseIdx exists */
	if (baseIdx < 0 || baseIdx >= gd.numBases) {
		Com_Printf("BDEF_AddBattery_f: baseIdx %i doesn't exists: there is only %i bases in game.\n", baseIdx, gd.numBases);
		return;
	}

	/* Check that the basedefType exists */
	if (basedefType != BASEDEF_MISSILE && basedefType != BASEDEF_LASER) {
		Com_Printf("BDEF_AddBattery_f: base defence type %i doesn't exists.\n", basedefType);
		return;
	}

	BDEF_AddBattery(basedefType, B_GetBaseByIDX(baseIdx));
}

/**
 * @brief Remove a base defence sytem from base.
 * @param[in] basedefType (see basedefenceType_t)
 * @param[in] idx idx of the battery to destroy (-1 if this is random)
 */
void BDEF_RemoveBattery (base_t *base, basedefenceType_t basedefType, int idx)
{
	assert(base);

	/* Select the type of base defence system to destroy */
	switch (basedefType) {
	case BASEDEF_MISSILE: /* this is a missile battery */
		/* we must have at least one missile battery to remove it */
		assert(base->numBatteries > 0);
		if (idx < 0)
			idx = rand() % base->numBatteries;
		REMOVE_ELEM(base->batteries, idx, base->numBatteries);
		/* just for security */
		AII_InitialiseSlot(&base->batteries[base->numBatteries].slot, NULL, base, NULL, AC_ITEM_BASE_MISSILE);
		break;
	case BASEDEF_LASER: /* this is a laser battery */
		/* we must have at least one laser battery to remove it */
		assert(base->numLasers > 0);
		if (idx < 0)
			idx = rand() % base->numLasers;
		REMOVE_ELEM(base->lasers, idx, base->numLasers);
		/* just for security */
		AII_InitialiseSlot(&base->lasers[base->numLasers].slot, NULL, base, NULL, AC_ITEM_BASE_LASER);
		break;
	default:
		Com_Printf("BDEF_RemoveBattery_f: unknown type of base defence system.\n");
	}
}

/**
 * @brief Remove a defence system from base.
 * @note 1st argument is the basedefence system type to destroy (sa basedefenceType_t).
 * @note 2nd argument is the idx of the base in which you want the battery to be destroyed.
 * @note if the first argument is BASEDEF_RANDOM, the type of the battery to destroy is randomly selected
 * @note the building must already be removed from gd.buildings[baseIdx][]
 */
void BDEF_RemoveBattery_f (void)
{
	int basedefType, baseIdx;
	base_t *base;

	if (Cmd_Argc() < 3) {
		Com_Printf("Usage: %s <basedefType> <baseIdx>", Cmd_Argv(0));
		return;
	} else {
		basedefType = atoi(Cmd_Argv(1));
		baseIdx = atoi(Cmd_Argv(2));
	}

	/* Check that the baseIdx exists */
	if (baseIdx < 0 || baseIdx >= gd.numBases) {
		Com_Printf("BDEF_RemoveBattery_f: baseIdx %i doesn't exists: there is only %i bases in game.\n", baseIdx, gd.numBases);
		return;
	}

	base = B_GetFoundedBaseByIDX(baseIdx);
	if (!base) {
		Com_Printf("BDEF_RemoveBattery_f: baseIdx %i is not founded.\n", baseIdx);
		return;
	}

	if (basedefType == BASEDEF_RANDOM) {
		/* Type of base defence to destroy is randomly selected */
		if (base->numBatteries <= 0 && base->numLasers <= 0) {
			Com_Printf("No base defence to destroy\n");
			return;
		} else if (base->numBatteries <= 0) {
			/* only laser battery is possible */
			basedefType = BASEDEF_LASER;
		} else if (base->numLasers <= 0) {
			/* only missile battery is possible */
			basedefType = BASEDEF_MISSILE;
		} else {
			/* both type are possible, choose one randomly */
			basedefType = rand() % 2 + BASEDEF_MISSILE;
		}
	} else {
		/* Check if the removed building was under construction */
		int i, type, max;
		int workingNum = 0;

		switch (basedefType) {
		case BASEDEF_MISSILE:
			type = B_DEFENCE_MISSILE;
			max = base->numBatteries;
			break;
		case BASEDEF_LASER:
			type = B_DEFENCE_MISSILE;
			max = base->numLasers;
			break;
		default:
			Com_Printf("BDEF_RemoveBattery_f: base defence type %i doesn't exists.\n", basedefType);
			return;
		}

		for (i = 0; i < gd.numBuildings[baseIdx]; i++) {
			if (gd.buildings[baseIdx][i].buildingType == type
				&& gd.buildings[baseIdx][i].buildingStatus == B_STATUS_WORKING)
				workingNum++;
		}

		if (workingNum == max) {
			/* Removed building was under construction, do nothing */
			return;
		} else if ((workingNum != max - 1)) {
			/* Should never happen, we only remove building one by one */
			Com_Printf("BDEF_RemoveBattery_f: Error while checking number of batteries (%i instead of %i) in base '%s'.\n",
				workingNum, max, base->name);
			return;
		}

		/* If we reached this point, that means we are removing a working building: continue */
	}

	BDEF_RemoveBattery(base, basedefType, -1);
}

/**
 * @brief Initialise all values of base slot defence.
 * @param[in] base Pointer to the base which needs initalisation of its slots.
 */
void BDEF_InitialiseBaseSlots (base_t *base)
{
	int i;

	for (i = 0; i < MAX_BASE_SLOT; i++) {
		AII_InitialiseSlot(&base->batteries[i].slot, NULL, base, NULL, AC_ITEM_BASE_MISSILE);
		AII_InitialiseSlot(&base->lasers[i].slot, NULL, base, NULL, AC_ITEM_BASE_LASER);
		base->batteries[i].target = NULL;
		base->lasers[i].target = NULL;
	}
}

/**
 * @brief Initialise all values of installation slot defence.
 * @param[in] Pointer to the installation which needs initalisation of its slots.
 */
void BDEF_InitialiseInstallationSlots (installation_t *installation)
{
	int i;

	for (i = 0; i < installation->installationTemplate->maxBatteries; i++) {
		AII_InitialiseSlot(&installation->batteries[i].slot, NULL, NULL, installation, AC_ITEM_BASE_MISSILE);
		installation->batteries[i].target = NULL;
	}
}

/**
 * @brief Script command to init the base defence menu.
 * @note this function is only called when the menu launches
 * @sa BDEF_BaseDefenseMenuUpdate_f
 */
void BDEF_MenuInit_f (void)
{
	menuNode_t *node;

	/* initialize selected item */
	Cvar_Set("basedef_item_name", "main");
	airequipSelectedTechnology = NULL;

	/* initialize different variables */
	airequipID = -1;
	noparams = qfalse;
	airequipSelectedZone = ZONE_NONE;
	airequipSelectedSlot = ZONE_NONE;

	/* initialize selected slot */
	airequipSelectedSlot = 0;
	/* update position of the arrow in front of the selected base defence */
	node = MN_GetNodeFromCurrentMenu("basedef_selected_slot");
	Vector2Set(node->pos, 25, 30);
}

/**
 * @brief Fills the battery list, descriptions, and weapons in slots
 * of the basedefence equip menu
 * @sa BDEF_MenuInit_f
 */
void BDEF_BaseDefenseMenuUpdate_f (void)
{
	static char defBuffer[1024];
	static char smallbuffer1[128];
	static char smallbuffer2[128];
	static char smallbuffer3[128];
	aircraftSlot_t *slot;
	int i;
	int type;
	menuNode_t *node;

	/* don't let old links appear on this menu */
	MN_MenuTextReset(TEXT_BASEDEFENCE_LIST);
	MN_MenuTextReset(TEXT_AIREQUIP_1);
	MN_MenuTextReset(TEXT_AIREQUIP_2);
	MN_MenuTextReset(TEXT_AIREQUIP_3);
	MN_MenuTextReset(TEXT_STANDARD);

	/* baseCurrent or installationCurrent should be non NULL because we are in the menu of this base or installation */
	if (!baseCurrent && !installationCurrent)
		return;

	/* baseCurrent and installationCurrent should not be both be set.  This function requires one or the other set. */
	if (baseCurrent && installationCurrent) {
		Com_Printf("BDEF_BaseDefenseMenuUpdate_f: both the basecurrent and installationcurrent are set.  This shouldn't happen: you shouldn't be in this function.\n");
		return;
	}

	/* Check that the base or installation has at least 1 battery */
	if (baseCurrent) {
		if (baseCurrent->numBatteries + baseCurrent->numLasers < 1) {
			Com_Printf("BDEF_BaseDefenseMenuUpdate_f: there is no defence battery in this base: you shouldn't be in this function.\n");
			return;
		}
	} else if (installationCurrent) {
		if (installationCurrent->installationTemplate->maxBatteries < 1) {
			Com_Printf("BDEF_BaseDefenseMenuUpdate_f: there is no defence battery in this installation: you shouldn't be in this function.\n");
			return;
		}
	}

	if (Cmd_Argc() != 2 || noparams) {
		if (airequipID == -1) {
			Com_Printf("Usage: %s <num>\n", Cmd_Argv(0));
			return;
		}
		AIM_CheckAirequipID();
	} else {
		type = atoi(Cmd_Argv(1));
		switch (type) {
		case 0:
			/* missiles */
			airequipID = AC_ITEM_BASE_MISSILE;
			break;
		case 1:
			/* lasers */
			airequipID = AC_ITEM_BASE_LASER;
			break;
		case 2:
			/* ammo */
			if (airequipID == AC_ITEM_BASE_MISSILE)
				airequipID = AC_ITEM_AMMO_MISSILE;
			else if (airequipID == AC_ITEM_BASE_LASER)
				airequipID = AC_ITEM_AMMO_LASER;
			break;
		default:
			Com_Printf("BDEF_BaseDefenseMenuUpdate_f: Invalid type %i.\n", type);
			return;
		}
	}

	/* Check if we can change to laser or missile */
	if (baseCurrent && baseCurrent->numBatteries > 0 && baseCurrent->numLasers > 0) {
		node = MN_GetNodeFromCurrentMenu("basedef_button_missile");
		MN_UnHideNode(node);
		node = MN_GetNodeFromCurrentMenu("basedef_button_missile_str");
		MN_UnHideNode(node);
		node = MN_GetNodeFromCurrentMenu("basedef_button_laser");
		MN_UnHideNode(node);
		node = MN_GetNodeFromCurrentMenu("basedef_button_laser_str");
		MN_UnHideNode(node);
	}

	/* Select slot */
	if (baseCurrent)
		slot = BDEF_SelectBaseSlot(baseCurrent);
	else
		slot = BDEF_SelectInstallationSlot(installationCurrent);

	/* Check that the selected zone is OK */
	AIM_CheckAirequipSelectedZone(slot);

	/* Fill the list of item you can equip your aircraft with */
	AIM_UpdateAircraftItemList(baseCurrent, installationCurrent, NULL);

	/* Delete list */
	defBuffer[0] = '\0';

	if (installationCurrent) {
		/* we are in the installation defence menu */
		if (installationCurrent->installationTemplate->maxBatteries == 0)
			Q_strcat(defBuffer, _("No defence of this type in this installation\n"), sizeof(defBuffer));
		else {
			for (i = 0; i < installationCurrent->installationTemplate->maxBatteries; i++) {
				if (!installationCurrent->batteries[i].slot.item)
					Q_strcat(defBuffer, va(_("Slot %i:\tempty\n"), i), sizeof(defBuffer));
				else {
					const objDef_t *item = installationCurrent->batteries[i].slot.item;
					Q_strcat(defBuffer, va(_("Slot %i:\t%s\n"), i, _(item->tech->name)), sizeof(defBuffer));
				}
			}
		}
	} else if (airequipID == AC_ITEM_BASE_MISSILE || airequipID == AC_ITEM_AMMO_MISSILE) {
		/* we are in the base defence menu for missile */
		if (baseCurrent->numBatteries == 0)
			Q_strcat(defBuffer, _("No defence of this type in this base\n"), sizeof(defBuffer));
		else {
			for (i = 0; i < baseCurrent->numBatteries; i++) {
				if (!baseCurrent->batteries[i].slot.item)
					Q_strcat(defBuffer, va(_("Slot %i:\tempty\n"), i), sizeof(defBuffer));
				else {
					const objDef_t *item = baseCurrent->batteries[i].slot.item;
					Q_strcat(defBuffer, va(_("Slot %i:\t%s\n"), i, _(item->tech->name)), sizeof(defBuffer));
				}
			}
		}
	} else if (airequipID == AC_ITEM_BASE_LASER || airequipID == AC_ITEM_AMMO_LASER) {
		/* we are in the base defence menu for laser */
		if (baseCurrent->numLasers == 0)
			Q_strcat(defBuffer, _("No defence of this type in this base\n"), sizeof(defBuffer));
		else {
			for (i = 0; i < baseCurrent->numLasers; i++) {
				if (!baseCurrent->lasers[i].slot.item)
					Q_strcat(defBuffer, va(_("Slot %i:\tempty\n"), i), sizeof(defBuffer));
				else {
					const objDef_t *item = baseCurrent->lasers[i].slot.item;
					Q_strcat(defBuffer, va(_("Slot %i:\t%s\n"), i, _(item->tech->name)), sizeof(defBuffer));
				}
			}
		}
	} else {
		Com_Printf("BDEF_BaseDefenseMenuUpdate_f: unknown airequipId.\n");
		return;
	}
	mn.menuText[TEXT_BASEDEFENCE_LIST] = defBuffer;

	/* Fill the texts of each zone */
	/* First slot: item currently assigned */
	if (!slot->item) {
		Com_sprintf(smallbuffer1, sizeof(smallbuffer1), _("No defence system assigned.\n"));
		/* Weight are not used for base defence atm
		Q_strcat(smallbuffer1, va(_("This slot is for %s or smaller items."), AII_WeightToName(slot->size)), sizeof(smallbuffer1)); */
	} else {
		Com_sprintf(smallbuffer1, sizeof(smallbuffer1), "%s\n", _(slot->item->tech->name));
		if (!slot->installationTime)
			Q_strcat(smallbuffer1, _("This defence system is functional.\n"), sizeof(smallbuffer1));
		else if (slot->installationTime > 0)
			Q_strcat(smallbuffer1, va(_("This defence system will be installed in %i hours.\n"), slot->installationTime), sizeof(smallbuffer1));
		else
			Q_strcat(smallbuffer1, va(_("This defence system will be removed in %i hours.\n"), -slot->installationTime), sizeof(smallbuffer1));
	}
	mn.menuText[TEXT_AIREQUIP_1] = smallbuffer1;

	/* Second slot: next item to install when the first one will be removed */
	if (slot->item && slot->installationTime < 0) {
		if (!slot->nextItem)
			Com_sprintf(smallbuffer2, sizeof(smallbuffer2), _("No defence system assigned."));
		else {
			Com_sprintf(smallbuffer2, sizeof(smallbuffer2), _("%s\nThis defence system will be operational in %i hours.\n"),
				_(slot->nextItem->tech->name), slot->nextItem->craftitem.installationTime - slot->installationTime);
		}
	} else {
		*smallbuffer2 = '\0';
	}
	mn.menuText[TEXT_AIREQUIP_2] = smallbuffer2;

	/* Third slot: ammo slot (only used for weapons) */
	if ((airequipID < AC_ITEM_WEAPON || airequipID > AC_ITEM_AMMO) && slot->item) {
		char const* const ammo = slot->ammo ?
			_(slot->ammo->tech->name) :
			_("No ammo assigned to this defence system.");
		Q_strncpyz(smallbuffer3, ammo, sizeof(smallbuffer3));
		/* show remaining missile in battery for missiles */
		if ((airequipID == AC_ITEM_AMMO_MISSILE) || (airequipID == AC_ITEM_BASE_MISSILE))
			Q_strcat(smallbuffer3, va(ngettext(" (%i missile left)", " (%i missiles left)", slot->ammoLeft), slot->ammoLeft), sizeof(smallbuffer3));
	} else {
		*smallbuffer3 = '\0';
	}
	mn.menuText[TEXT_AIREQUIP_3] = smallbuffer3;

	/* Draw selected zone */
	AIM_DrawSelectedZone();

	noparams = qfalse;
}

/**
 * @brief Click function for base defence menu list.
 * @sa AIM_AircraftEquipMenuUpdate_f
 */
void BDEF_ListClick_f (void)
{
	int num, height;
	menuNode_t *node;

	if ((!baseCurrent && !installationCurrent) || (baseCurrent && installationCurrent))
		return;

	if (Cmd_Argc() < 2)
		return;
	num = atoi(Cmd_Argv(1));

	if ((baseCurrent && num < baseCurrent->numBatteries)
	 || (installationCurrent && num < installationCurrent->installationTemplate->maxBatteries))
		airequipSelectedSlot = num;

	/* draw an arrow in front of the selected base defence */
	node = MN_GetNodeFromCurrentMenu("basedef_slot_list");
	if (!node)
		return;
	height = node->texh[0];
	node = MN_GetNodeFromCurrentMenu("basedef_selected_slot");
	if (!node)
		return;
	Vector2Set(node->pos, 25, 30 + height * airequipSelectedSlot);

	noparams = qtrue;
	BDEF_BaseDefenseMenuUpdate_f();
}

/**
 * @brief Update the installation delay of one slot.
 * @param[in] base Pointer to the base to update the storage and capacity for
 * @param[in] aircraft Pointer to the aircraft (NULL if a base is updated)
 * @param[in] slot Pointer to the slot to update
 * @sa AII_AddItemToSlot
 */
static void AII_UpdateOneInstallationDelay (base_t* base, installation_t* installation, aircraft_t *aircraft, aircraftSlot_t *slot)
{
	assert(base || installation);

	/* if the item is already installed, nothing to do */
	if (slot->installationTime == 0)
		return;
	else if (slot->installationTime > 0) {
		/* the item is being installed */
		slot->installationTime--;
		/* check if installation is over */
		if (slot->installationTime <= 0) {
			/* Update stats values */
			if (aircraft) {
				AII_UpdateAircraftStats(aircraft);
				Com_sprintf(mn.messageBuffer, sizeof(mn.messageBuffer),
<<<<<<< HEAD
					_("%s was successfully installed into aircraft %s at base %s."),
					_(slot->item->name), _(aircraft->name), aircraft->homebase->name);
			} else if (installation) {
				Com_sprintf(mn.messageBuffer, sizeof(mn.messageBuffer), _("%s was successfully installed at installation %s."),
					_(slot->item->name), installation->name);
			} else {
				Com_sprintf(mn.messageBuffer, sizeof(mn.messageBuffer), _("%s was successfully installed at base %s."), _(slot->item->name), base->name);
=======
						_("%s was successfully installed into aircraft %s at base %s."),
						_(slot->item->name), _(aircraft->name), aircraft->homebase->name);
				MSO_CheckAddNewMessage(NT_INSTALLATION_INSTALLED,_("Notice"), mn.messageBuffer, qfalse, MSG_STANDARD, NULL);
			} else if (installation) {
				Com_sprintf(mn.messageBuffer, sizeof(mn.messageBuffer), _("%s was successfully installed at installation %s."),
						_(slot->item->name), installation->name);
				MSO_CheckAddNewMessage(NT_INSTALLATION_INSTALLED,_("Notice"), mn.messageBuffer, qfalse, MSG_STANDARD, NULL);
			} else {
				Com_sprintf(mn.messageBuffer, sizeof(mn.messageBuffer), _("%s was successfully installed at base %s."),
						_(slot->item->name), base->name);
				MSO_CheckAddNewMessage(NT_INSTALLATION_INSTALLED,_("Notice"), mn.messageBuffer, qfalse, MSG_STANDARD, NULL);
>>>>>>> 3cacae45
			}
			MN_AddNewMessage(_("Notice"), mn.messageBuffer, qfalse, MSG_STANDARD, NULL);
		}
	} else if (slot->installationTime < 0) {
		const objDef_t *olditem;

		/* the item is being removed */
		slot->installationTime++;
		if (slot->installationTime >= 0) {
#ifdef DEBUG
			if (aircraft && aircraft->homebase != base)
				Sys_Error("AII_UpdateOneInstallationDelay: aircraft->homebase and base pointers are out of sync\n");
#endif
			olditem = slot->item;
			AII_RemoveItemFromSlot(base, slot, qfalse);
			if (aircraft) {
				AII_UpdateAircraftStats(aircraft);
				/* Only stop time and post a notice, if no new item to install is assigned */
				if (!slot->item) {
<<<<<<< HEAD
					Com_sprintf(mn.messageBuffer, sizeof(mn.messageBuffer),
						_("%s was successfully removed from aircraft %s at base %s."),
						_(olditem->name), _(aircraft->name), base->name);
					CL_GameTimeStop();
				} else {
					Com_sprintf(mn.messageBuffer, sizeof(mn.messageBuffer),
						_ ("%s was successfully removed, starting installation of %s into aircraft %s at base %s"),
						_(olditem->name), _(slot->item->name), _(aircraft->name), base->name);
=======
					Com_sprintf(mn.messageBuffer,sizeof(mn.messageBuffer),
							_("%s was successfully removed from aircraft %s at base %s."),
							_(olditem->name), _(aircraft->name), base->name);
					MSO_CheckAddNewMessage(NT_INSTALLATION_REMOVED,_("Notice"), mn.messageBuffer, qfalse,
							MSG_STANDARD, NULL);
				} else {
					Com_sprintf(mn.messageBuffer,sizeof(mn.messageBuffer),
							_ ("%s was successfully removed, starting installation of %s into aircraft %s at base %s"),
							_(olditem->name), _(slot->item->name), _(aircraft->name), base->name);
					MSO_CheckAddNewMessage(NT_INSTALLATION_REPLACE,_("Notice"), mn.messageBuffer, qfalse,
							MSG_STANDARD, NULL);
>>>>>>> 3cacae45
				}
				MN_AddNewMessage(_("Notice"), mn.messageBuffer, qfalse, MSG_STANDARD, NULL);
			} else if (!slot->item) {
				if (installation) {
<<<<<<< HEAD
					Com_sprintf(mn.messageBuffer, sizeof(mn.messageBuffer),
						_("%s was successfully removed from installation %s."),
						_(olditem->name), installation->name);
				} else {
					Com_sprintf(mn.messageBuffer, sizeof(mn.messageBuffer), _("%s was successfully removed from base %s."), 
						_(olditem->name), base->name);
				}
				MN_AddNewMessage(_("Notice"), mn.messageBuffer, qfalse, MSG_STANDARD, NULL);
				CL_GameTimeStop();
=======
					Com_sprintf(mn.messageBuffer,sizeof(mn.messageBuffer),
							_("%s was successfully removed from installation %s."),
							_(olditem->name), installation->name);
					MSO_CheckAddNewMessage(NT_INSTALLATION_REMOVED,_("Notice"), mn.messageBuffer, qfalse, MSG_STANDARD,
							NULL);
				} else {
					Com_sprintf(mn.messageBuffer, sizeof(mn.messageBuffer), _("%s was successfully removed from base %s."),
							_(olditem->name), base->name);
					MSO_CheckAddNewMessage(NT_INSTALLATION_REMOVED,_("Notice"), mn.messageBuffer, qfalse, MSG_STANDARD,
							NULL);
				}
>>>>>>> 3cacae45
			}
		}
	}
}

/**
 * @brief Update the installation delay of all slots of a given aircraft.
 * @note hourly called
 * @sa CL_CampaignRun
 * @sa AII_UpdateOneInstallationDelay
 */
void AII_UpdateInstallationDelay (void)
{
	int i, j, k;

	for (j = 0; j < MAX_INSTALLATIONS; j++) {
		installation_t *installation = INS_GetFoundedInstallationByIDX(j);
		if (!installation)
			continue;

		/* Update base */
		for (k = 0; k < installation->installationTemplate->maxBatteries; k++)
			AII_UpdateOneInstallationDelay(NULL, installation, NULL, &installation->batteries[k].slot);
	}

	for (j = 0; j < MAX_BASES; j++) {
		aircraft_t *aircraft;
		base_t *base = B_GetFoundedBaseByIDX(j);
		if (!base)
			continue;

		/* Update base */
		for (k = 0; k < base->numBatteries; k++)
			AII_UpdateOneInstallationDelay(base, NULL, NULL, &base->batteries[k].slot);
		for (k = 0; k < base->numLasers; k++)
			AII_UpdateOneInstallationDelay(base, NULL, NULL, &base->lasers[k].slot);

		/* Update each aircraft */
		for (i = 0, aircraft = (aircraft_t *) base->aircraft; i < base->numAircraftInBase; i++, aircraft++)
			if (aircraft->homebase) {
				assert(aircraft->homebase == base);
				if (AIR_IsAircraftInBase(aircraft)) {
					/* Update electronics delay */
					for (k = 0; k < aircraft->maxElectronics; k++)
						AII_UpdateOneInstallationDelay(base, NULL, aircraft, aircraft->electronics + k);

					/* Update weapons delay */
					for (k = 0; k < aircraft->maxWeapons; k++)
						AII_UpdateOneInstallationDelay(base, NULL, aircraft, aircraft->weapons + k);

					/* Update shield delay */
					AII_UpdateOneInstallationDelay(base, NULL, aircraft, &aircraft->shield);
				}
			}
	}
}

/**
 * @brief Draw only slots existing for this aircraft, and emphases selected one
 * @return[out] aircraft Pointer to the aircraft
 */
static void AIM_DrawAircraftSlots (const aircraft_t *aircraft)
{
	menuNode_t *node;
	int i, j;
	const aircraftSlot_t *slot;
	int max;

	/* initialise models Cvar */
	for (i = 0; i < 8; i++)
		Cvar_Set(va("mn_aircraft_item_model_slot%i", i), "");

	node = MN_GetNodeFromCurrentMenu("airequip_slot0");
	for (i = 0; node && i < AIR_POSITIONS_MAX; node = node->next) {
		if (!Q_strncmp(node->name, "airequip_slot", 13)) {
			/* Default value */
			MN_HideNode(node);
			/* Draw available slots */
			switch (airequipID) {
			case AC_ITEM_AMMO:
			case AC_ITEM_WEAPON:
				max = aircraft->maxWeapons;
				slot = aircraft->weapons;
				break;
			case AC_ITEM_ELECTRONICS:
				max = aircraft->maxElectronics;
				slot = aircraft->electronics;
				break;
			/* do nothing for shield: there is only one slot */
			default:
				continue;
			}
			for (j = 0; j < max; j++, slot++) {
				/* check if one of the aircraft slots is at this position */
				if (slot->pos == i) {
					MN_UnHideNode(node);
					/* draw in white if this is the selected slot */
					if (j == airequipSelectedSlot) {
						Vector2Set(node->texl, 64, 0);
						Vector2Set(node->texh, 128, 64);
					} else {
						Vector2Set(node->texl, 0, 0);
						Vector2Set(node->texh, 64, 64);
					}
					if (slot->item) {
						assert(slot->item->tech);
						Cvar_Set(va("mn_aircraft_item_model_slot%i", i), slot->item->tech->mdl);
					} else
						Cvar_Set(va("mn_aircraft_item_model_slot%i", i), "");
				}
			}
			i++;
		}
	}
}

/**
 * @brief Write in red the text in zone ammo (zone 3)
 * @sa AIM_NoEmphazeAmmoSlotText
 * @note This is intended to show the player that there is no ammo in his aircraft
 */
static inline void AIM_EmphazeAmmoSlotText (void)
{
	menuNode_t *node = MN_GetNodeFromCurrentMenu("airequip_text_zone3");
	if (!node)
		return;
	VectorSet(node->color, 1.0f, .0f, .0f);
}

/**
 * @brief Write in white the text in zone ammo (zone 3)
 * @sa AIM_EmphazeAmmoSlotText
 * @note This is intended to revert effects of AIM_EmphazeAmmoSlotText
 */
static inline void AIM_NoEmphazeAmmoSlotText (void)
{
	menuNode_t *node = MN_GetNodeFromCurrentMenu("airequip_text_zone3");
	if (!node)
		return;
	VectorSet(node->color, 1.0f, 1.0f, 1.0f);
}

/**
 * @brief Returns the userfriendly name for craftitem types (shown in aircraft equip menu)
 */
static inline const char *AIM_AircraftItemtypeName (const int equiptype)
{
	switch (equiptype) {
	case AC_ITEM_WEAPON:
		return _("Weapons");
	case AC_ITEM_SHIELD:
		return _("Armour");
	case AC_ITEM_ELECTRONICS:
		return _("Items");
	case AC_ITEM_AMMO:
		/* ammo - only available from weapons */
		return _("Ammo");
	case AC_ITEM_PILOT:
		return _("Pilot");
	default:
		return _("Unknown");
	}
}

/**
 * @brief Fills the weapon and shield list of the aircraft equip menu
 * @sa AIM_AircraftEquipMenuClick_f
 */
void AIM_AircraftEquipMenuUpdate_f (void)
{
	static char smallbuffer1[128];
	static char smallbuffer2[128];
	static char smallbuffer3[128];
	int type;
	menuNode_t *node;
	aircraft_t *aircraft;
	aircraftSlot_t *slot;

	if (!baseCurrent)
		return;

	/* don't let old links appear on this menu */
	MN_MenuTextReset(TEXT_STANDARD);
	MN_MenuTextReset(TEXT_AIREQUIP_1);
	MN_MenuTextReset(TEXT_AIREQUIP_2);
	MN_MenuTextReset(TEXT_AIREQUIP_3);
	MN_MenuTextReset(TEXT_LIST);

	if (Cmd_Argc() != 2 || noparams) {
		if (airequipID == -1) {
			Com_Printf("Usage: %s <num>\n", Cmd_Argv(0));
			return;
		}
		AIM_CheckAirequipID();
	} else {
		/* mn_equip_pilot" = "0" means the standard model will be used in the descripion box */
		Cvar_Set("mn_equip_pilot", "0");

		type = atoi(Cmd_Argv(1));
		switch (type) {
		case AC_ITEM_AMMO:
			if (airequipID == AC_ITEM_WEAPON)
				airequipID = AC_ITEM_AMMO;
			break;
		case AC_ITEM_PILOT:
			/*  mn_equip_pilot" = "1" means the pilot model (model has different dimensions for a pilots portrait)
			 *  will be used in the descripion box */
			Cvar_Set("mn_equip_pilot", "1");
		case AC_ITEM_ELECTRONICS:
		case AC_ITEM_SHIELD:
			airequipID = type;
			Cbuf_AddText("airequip_zone3_off;");
			break;
		case AC_ITEM_WEAPON:
			airequipID = type;
			Cbuf_AddText("airequip_zone3_on;");
			break;
		default:
			airequipID = AC_ITEM_WEAPON;
			break;
		}
	}
	Cvar_Set("mn_equip_itemtype_name", AIM_AircraftItemtypeName(airequipID));

	/* Reset value of noparams */
	noparams = qfalse;

	node = MN_GetNodeFromCurrentMenu("aircraftequip");

	/* we are not in the aircraft menu */
	if (!node) {
		Com_DPrintf(DEBUG_CLIENT, "AIM_AircraftEquipMenuUpdate_f: Error - node aircraftequip not found\n");
		return;
	}

	aircraft = baseCurrent->aircraftCurrent;

	assert(aircraft);
	assert(node);

	/* Check that airequipSelectedSlot corresponds to an existing slot for this aircraft */
	AIM_CheckAirequipSelectedSlot(aircraft);

	/* Select slot */
	slot = AII_SelectAircraftSlot(aircraft);

	/* Check that the selected zone is OK */
	AIM_CheckAirequipSelectedZone(slot);

	/* Fill the list of item you can equip your aircraft with */
	AIM_UpdateAircraftItemList(NULL, NULL, aircraft);

	/* Fill the texts of each zone, if we are dealing with a pilot, we need to  */
	if (airequipID == AC_ITEM_PILOT) {
		if (aircraft->pilot) {
			Q_strncpyz(smallbuffer1, _(aircraft->pilot->chr.name), sizeof(smallbuffer1));
		} else {
			Q_strncpyz(smallbuffer1, _("No pilot assigned."), sizeof(smallbuffer1));
		}
		*smallbuffer2 = '\0';
		*smallbuffer3 = '\0';
		mn.menuText[TEXT_AIREQUIP_1] = smallbuffer1;
		mn.menuText[TEXT_AIREQUIP_2] = smallbuffer2;
		mn.menuText[TEXT_AIREQUIP_3] = smallbuffer3;
	} else {
		/* First slot: item currently assigned */
		if (!slot->item) {
			Com_sprintf(smallbuffer1, sizeof(smallbuffer1), _("No item assigned.\n"));
			Q_strcat(smallbuffer1, va(_("This slot is for %s or smaller items."),
				AII_WeightToName(slot->size)), sizeof(smallbuffer1));
		} else {
			assert(slot->item->tech);
			Com_sprintf(smallbuffer1, sizeof(smallbuffer1), "%s\n", _(slot->item->tech->name));
			if (!slot->installationTime)
				Q_strcat(smallbuffer1, _("This item is functional.\n"), sizeof(smallbuffer1));
			else if (slot->installationTime > 0)
				Q_strcat(smallbuffer1, va(_("This item will be installed in %i hours.\n"),
					slot->installationTime), sizeof(smallbuffer1));
			else
				Q_strcat(smallbuffer1, va(_("This item will be removed in %i hours.\n"),
					-slot->installationTime), sizeof(smallbuffer1));
		}
		mn.menuText[TEXT_AIREQUIP_1] = smallbuffer1;

		/* Second slot: next item to install when the first one will be removed */
		if (slot->item && slot->installationTime < 0) {
			if (!slot->nextItem)
				Com_sprintf(smallbuffer2, sizeof(smallbuffer2), _("No item assigned."));
			else {
				Com_sprintf(smallbuffer2, sizeof(smallbuffer2), _(slot->nextItem->tech->name));
				Q_strcat(smallbuffer2, "\n", sizeof(smallbuffer2));
				Q_strcat(smallbuffer2, va(_("This item will be operational in %i hours.\n"), slot->nextItem->craftitem.installationTime - slot->installationTime), sizeof(smallbuffer2));
			}
		} else
			*smallbuffer2 = '\0';
		mn.menuText[TEXT_AIREQUIP_2] = smallbuffer2;

		/* Third slot: ammo slot (only used for weapons) */
		if ((airequipID == AC_ITEM_WEAPON || airequipID == AC_ITEM_AMMO) && slot->item) {
			if (!slot->ammo) {
				AIM_EmphazeAmmoSlotText();
				Com_sprintf(smallbuffer3, sizeof(smallbuffer3), _("No ammo assigned to this weapon."));
			} else {
				AIM_NoEmphazeAmmoSlotText();
				assert(slot->ammo->tech);
				Q_strncpyz(smallbuffer3, _(slot->ammo->tech->name), sizeof(smallbuffer3));
			}
		} else {
			*smallbuffer3 = '\0';
		}
		mn.menuText[TEXT_AIREQUIP_3] = smallbuffer3;
	}

	/* Draw existing slots for this aircraft */
	AIM_DrawAircraftSlots(aircraft);

	/* Draw selected zone */
	AIM_DrawSelectedZone();
}

/**
 * @brief Selects the next aircraft item category
 */
static void AIM_NextItemtype_f (void)
{
	airequipID++;

	if (airequipID > AC_ITEM_PILOT)
		airequipID = AC_ITEM_WEAPON;
	else if (airequipID < AC_ITEM_WEAPON)
		airequipID = AC_ITEM_PILOT;

	Cmd_ExecuteString(va("airequip_updatemenu %d;", airequipID));
}

/**
 * @brief Selects the previous aircraft item category
 */
static void AIM_PreviousItemtype_f (void)
{
	airequipID--;

	if (airequipID > AC_ITEM_PILOT)
		airequipID = AC_ITEM_WEAPON;
	else if (airequipID < AC_ITEM_WEAPON)
		airequipID = AC_ITEM_PILOT;

	Cmd_ExecuteString(va("airequip_updatemenu %d;", airequipID));
}

/**
 * @brief Select the current slot you want to assign the item to.
 * @note This function is only for aircraft and not far bases.
 */
void AIM_AircraftEquipSlotSelect_f (void)
{
	int i, pos;
	aircraft_t *aircraft;

	if (!baseCurrent)
		return;

	if (Cmd_Argc() < 2) {
		Com_Printf("Usage: %s <arg>\n", Cmd_Argv(0));
		return;
	}

	aircraft = baseCurrent->aircraftCurrent;
	assert(aircraft);

	pos = atoi(Cmd_Argv(1));

	airequipSelectedSlot = ZONE_NONE;

	/* select the slot corresponding to pos, and set airequipSelectedSlot to this slot */
	switch (airequipID) {
	case AC_ITEM_ELECTRONICS:
		/* electronics selected */
		for (i = 0; i < aircraft->maxElectronics; i++) {
			if (aircraft->electronics[i].pos == pos) {
				airequipSelectedSlot = i;
				break;
			}
		}
		if (i == aircraft->maxElectronics)
			Com_Printf("this slot hasn't been found in aircraft electronics slots\n");
		break;
	case AC_ITEM_AMMO:
	case AC_ITEM_WEAPON:
		/* weapon selected */
		for (i = 0; i < aircraft->maxWeapons; i++) {
			if (aircraft->weapons[i].pos == pos) {
				airequipSelectedSlot = i;
				break;
			}
		}
		if (i == aircraft->maxWeapons)
			Com_Printf("this slot hasn't been found in aircraft weapon slots\n");
		break;
	default:
		Com_Printf("AIM_AircraftEquipSlotSelect_f : only weapons and electronics have several slots\n");
	}

	/* Update menu after changing slot */
	noparams = qtrue; /* used for AIM_AircraftEquipMenuUpdate_f */
	AIM_AircraftEquipMenuUpdate_f();
}

/**
 * @brief Select the current zone you want to assign the item to.
 */
void AIM_AircraftEquipZoneSelect_f (void)
{
	int zone;
	aircraft_t *aircraft;
	aircraftSlot_t *slot;
	const menu_t *activeMenu;
	qboolean aircraftMenu;

	if ((!baseCurrent && !installationCurrent) || (baseCurrent && installationCurrent))
		return;

	if (Cmd_Argc() < 2) {
		Com_Printf("Usage: %s <arg>\n", Cmd_Argv(0));
		return;
	}

	/* select menu */
	activeMenu = MN_GetActiveMenu();
	aircraftMenu = !Q_strncmp(activeMenu->name, "aircraft_equip", 14);

	zone = atoi(Cmd_Argv(1));

	if (aircraftMenu) {
		aircraft = baseCurrent->aircraftCurrent;
		assert(aircraft);
		/* Select slot */
		slot = AII_SelectAircraftSlot(aircraft);
	} else {
		/* Select slot */
		if (installationCurrent)
			slot = BDEF_SelectInstallationSlot(installationCurrent);
		else
			slot = BDEF_SelectBaseSlot(baseCurrent);
		aircraft = NULL;
	}

	/* ammos are only available for weapons */
	switch (airequipID) {
	/* a weapon was selected - select ammo type corresponding to this weapon */
	case AC_ITEM_WEAPON:
		if (zone == ZONE_AMMO) {
			if (slot->item)
				airequipID = AC_ITEM_AMMO;
		}
		break;
	case AC_ITEM_BASE_MISSILE:
		if (zone == ZONE_AMMO) {
			if (slot->item)
				airequipID = AC_ITEM_AMMO_MISSILE;
		}
		break;
	case AC_ITEM_BASE_LASER:
		if (zone == ZONE_AMMO) {
			if (slot->item)
				airequipID = AC_ITEM_AMMO_LASER;
		}
		break;
	/* an ammo was selected - select weapon type corresponding to this ammo */
	case AC_ITEM_AMMO:
		if (zone != ZONE_AMMO)
			airequipID = AC_ITEM_WEAPON;
		break;
	case AC_ITEM_AMMO_MISSILE:
		if (zone != ZONE_AMMO)
			airequipID = AC_ITEM_BASE_MISSILE;
		break;
	case AC_ITEM_AMMO_LASER:
		if (zone != ZONE_AMMO)
			airequipID = AC_ITEM_BASE_LASER;
		break;
	default :
		/* ZONE_AMMO is not available for electronics and shields */
		if (zone == ZONE_AMMO)
			return;
	}
	airequipSelectedZone = zone;

	/* Fill the list of item you can equip your aircraft with */
	AIM_UpdateAircraftItemList(aircraftMenu ? NULL : baseCurrent, aircraftMenu ? NULL : installationCurrent, aircraft);

	/* Check that the selected zone is OK */
	AIM_CheckAirequipSelectedZone(slot);

	/* Draw selected zone */
	AIM_DrawSelectedZone();
}

/**
 * @brief Auto add ammo corresponding to weapon in main zone, if there is enough in storage.
 * @param[in] base Pointer to the base where you want to add/remove ammo
 * @param[in] installation Pointer to the installation where you want to add/remove ammo
 * @param[in] aircraft Pointer to the aircraft (NULL if we are changing base defence system)
 * @param[in] slot Pointer to the slot where you want to add ammo
 * @sa AIM_AircraftEquipAddItem_f
 * @sa AII_RemoveItemFromSlot
 */
static void AIM_AutoAddAmmo (base_t *base, installation_t *installation, aircraft_t *aircraft, aircraftSlot_t *slot)
{
	int k;
	const technology_t *ammo_tech;
	const objDef_t *ammo;
	const objDef_t *item;

	assert(slot);

	/* Get the weapon */
	item = slot->item;

	if (!item)
		return;

	if (item->craftitem.type > AC_ITEM_WEAPON)
		return;

	/* don't try to add ammo to a slot that already has ammo */
	if (slot->ammo)
		return;

	/* Try every ammo usable with this weapon until we find one we have in storage */
	for (k = 0; k < item->numAmmos; k++) {
		ammo = item->ammos[k];
		if (ammo) {
			ammo_tech = ammo->tech;
			if (ammo_tech && AIM_SelectableAircraftItem(base, installation, aircraft, ammo_tech)) {
				AII_AddAmmoToSlot(ammo->notOnMarket ? NULL : base, ammo_tech, slot);
				/* base missile are free, you have 20 when you build a new base defence */
				if (item->craftitem.type == AC_ITEM_BASE_MISSILE && (slot->ammoLeft < 0)) {
					/* we use < 0 here, and not <= 0, because we give missiles only on first build
					 * (not when player removes base defence and re-add it)
					 * sa AII_InitialiseSlot: ammoLeft is initialized to -1 */
					slot->ammoLeft = 20;
				} else if (aircraft)
					AII_ReloadWeapon(aircraft);
				break;
			}
		}
	}
}

/**
 * @brief Move the item in the slot (or optionally its ammo only) to the base storage.
 * @note if there is another item to install after removal, begin this installation.
 * @param[in] base The base to add the item to (may be NULL if item shouldn't be removed from any base).
 * @param[in] slot The slot to remove the item from.
 * @param[in] ammo qtrue if we want to remove only ammo. qfalse if the whole item should be removed.
 * @sa AII_AddItemToSlot
 * @sa AII_AddAmmoToSlot
 */
void AII_RemoveItemFromSlot (base_t* base, aircraftSlot_t *slot, qboolean ammo)
{
	assert(slot);

	if (ammo) {
		/* only remove the ammo */
		if (slot->ammo) {
			if (base)
				B_UpdateStorageAndCapacity(base, slot->ammo, 1, qfalse, qfalse);
			slot->ammo = NULL;
		}
	} else if (slot->item) {
		if (base)
			B_UpdateStorageAndCapacity(base, slot->item, 1, qfalse, qfalse);
		/* the removal is over */
		if (slot->nextItem) {
			/* there is anoter item to install after this one */
			slot->item = slot->nextItem;
			if (base) {
				/* remove next item from storage (maybe we don't have anymore item ?) */
				if (B_UpdateStorageAndCapacity(base, slot->nextItem, -1, qfalse, qfalse)) {
					slot->item = slot->nextItem;
					slot->installationTime = slot->item->craftitem.installationTime;
				} else {
					slot->item = NULL;
					slot->installationTime = 0;
				}
			} else {
				slot->item = slot->nextItem;
				slot->installationTime = slot->item->craftitem.installationTime;
			}
			slot->nextItem = NULL;
		} else {
			slot->item = NULL;
			slot->installationTime = 0;
		}
		/* also remove ammo */
		if (slot->ammo) {
			if (base)
				B_UpdateStorageAndCapacity(base, slot->ammo, 1, qfalse, qfalse);
			slot->ammo = NULL;
		}
	}
}

/**
 * @brief Add an ammo to an aircraft weapon slot
 * @note No check for the _type_ of item is done here, so it must be done before.
 * @param[in] base Pointer to the base which provides items (NULL if items shouldn't be removed of storage)
 * @param[in] tech Pointer to the tech to add to slot
 * @param[in] slot Pointer to the slot where you want to add ammos
 * @sa AII_AddItemToSlot
 */
qboolean AII_AddAmmoToSlot (base_t* base, const technology_t *tech, aircraftSlot_t *slot)
{
	objDef_t *ammo;

	assert(slot);
	assert(tech);

	ammo = AII_GetAircraftItemByID(tech->provides);
	if (!ammo) {
		Com_Printf("AII_AddAmmoToSlot: Could not add item (%s) to slot\n", tech->provides);
		return qfalse;
	}

	/* the base pointer can be null here - e.g. in case you are equipping a UFO
	 * and base ammo defence are not stored in storage */
	if (base && ammo->craftitem.type <= AC_ITEM_AMMO) {
		if (base->storage.num[ammo->idx] <= 0) {
			Com_Printf("AII_AddAmmoToSlot: No more ammo of this type to equip (%s)\n", ammo->id);
			return qfalse;
		}
	}

	/* remove any applied ammo in the current slot */
	AII_RemoveItemFromSlot(base, slot, qtrue);
	slot->ammo = ammo;

	/* the base pointer can be null here - e.g. in case you are equipping a UFO */
	if (base && ammo->craftitem.type <= AC_ITEM_AMMO)
		B_UpdateStorageAndCapacity(base, ammo, -1, qfalse, qfalse);

	return qtrue;
}

/**
 * @brief Add an item to an aircraft slot
 * @note No check for the _type_ of item is done here.
 * @sa AII_UpdateOneInstallationDelay
 * @sa AII_AddAmmoToSlot
 */
qboolean AII_AddItemToSlot (base_t* base, const technology_t *tech, aircraftSlot_t *slot)
{
	objDef_t *item;

	assert(slot);
	assert(tech);

	item = AII_GetAircraftItemByID(tech->provides);
	if (!item) {
		Com_Printf("AII_AddItemToSlot: Could not add item (%s) to slot\n", tech->provides);
		return qfalse;
	}

	/* Sanity check : the type of the item should be the same than the slot type */
	if (slot->type != item->craftitem.type) {
		Com_Printf("AII_AddItemToSlot: Type of the item to install (%s -- %i) doesn't match type of the slot (%i)\n", item->id, item->craftitem.type, slot->type);
		return qfalse;
	}

#ifdef DEBUG
	/* Sanity check : the type of the item cannot be an ammo */
	/* note that this should never be reached because a slot type should never be an ammo
	 * , so the test just before should be wrong */
	if (item->craftitem.type >= AC_ITEM_AMMO) {
		Com_Printf("AII_AddItemToSlot: Type of the item to install (%s) should be a weapon, a shield, or electronics (no ammo)\n", item->id);
		return qfalse;
	}
#endif

	/* the base pointer can be null here - e.g. in case you are equipping a UFO */
	if (base) {
		if (base->storage.num[item->idx] <= 0) {
			Com_Printf("AII_AddItemToSlot: No more item of this type to equip (%s)\n", item->id);
			return qfalse;
		}
	}

	if (slot->size >= AII_GetItemWeightBySize(item)) {
		slot->item = item;
		slot->installationTime = item->craftitem.installationTime;
		/* the base pointer can be null here - e.g. in case you are equipping a UFO */
		if (base)
			B_UpdateStorageAndCapacity(base, item, -1, qfalse, qfalse);
	} else {
		Com_Printf("AII_AddItemToSlot: Could not add item '%s' to slot %i (slot-size: %i - item-weight: %i)\n",
			item->id, slot->idx, slot->size, item->size);
		return qfalse;
	}

	return qtrue;
}

/**
 * @brief Add selected item to current zone.
 * @note May be called from airequip menu or basedefence menu
 * @sa aircraftItemType_t
 */
void AIM_AircraftEquipAddItem_f (void)
{
	int zone;
	aircraftSlot_t *slot;
	aircraft_t *aircraft;
	const menu_t *activeMenu;
	qboolean aircraftMenu;
	base_t* base;
	installation_t* installation;

	if ((!baseCurrent && !installationCurrent) || (baseCurrent && installationCurrent)) {
		Com_Printf("Exiting early base and install both true or both false\n");
		return;
	}

	if (Cmd_Argc() < 2) {
		Com_Printf("Usage: %s <arg>\n", Cmd_Argv(0));
		return;
	}

	zone = atoi(Cmd_Argv(1));

	/* select menu */
	activeMenu = MN_GetActiveMenu();
	aircraftMenu = !Q_strncmp(activeMenu->name, "aircraft_equip", 14);

	/* proceed only if an item has been selected */
	if ((!airequipSelectedTechnology && airequipID != AC_ITEM_PILOT) ||
		(!airequipSelectedPilot && airequipID == AC_ITEM_PILOT))
		return;

	/* check in which menu we are */
	if (aircraftMenu) {
		aircraft = baseCurrent->aircraftCurrent;
		assert(aircraft);
		base = aircraft->homebase;
		installation = NULL;
		slot = AII_SelectAircraftSlot(aircraft);
	} else {
		if (baseCurrent)
			slot = BDEF_SelectBaseSlot(baseCurrent);
		else
			slot = BDEF_SelectInstallationSlot(installationCurrent);

		base = baseCurrent;
		installation = installationCurrent;
		aircraft = NULL;
	}

	if (airequipID == AC_ITEM_PILOT) {

		aircraft->pilot = airequipSelectedPilot;

		/* Update the values of aircraft stats */
		AII_UpdateAircraftStats(aircraft);

		noparams = qtrue; /* used for AIM_AircraftEquipMenuUpdate_f */
		AIM_AircraftEquipMenuUpdate_f();

		return;
	}

	/* the clicked button doesn't correspond to the selected zone */
	if (zone != airequipSelectedZone)
		return;

	/* there's no item in ZONE_MAIN: you can't use zone ZONE_NEXT */
	if (zone == ZONE_NEXT && !slot->item)
		return;

	/* check if the zone exists */
	if (zone >= ZONE_MAX)
		return;

	/* select the slot we are changing */
	/* update the new item to slot */

	switch (zone) {
	case ZONE_MAIN:
		/* we add the weapon, shield, item, or base defence if slot is free or the installation of
			current item just began */
		if (!slot->item || (slot->item && slot->installationTime == slot->item->craftitem.installationTime)) {
			AII_RemoveItemFromSlot(base, slot, qfalse);
			AII_AddItemToSlot(base, airequipSelectedTechnology, slot); /* Aircraft stats are updated below */
			AIM_AutoAddAmmo(base, installation, aircraft, slot);
			break;
		} else if (slot->item == AII_GetAircraftItemByID(airequipSelectedTechnology->provides) &&
			slot->installationTime == -slot->item->craftitem.installationTime) {
			/* player changed he's mind: he just want to readd the item he just removed */
			slot->installationTime = 0;
			slot->nextItem = NULL;
			AIM_AutoAddAmmo(base, installation, aircraft, slot);
		} else {
			AII_RemoveItemFromSlot(base, slot, qtrue); /* remove ammo */
			/* We start removing current item in slot, and the selected item will be installed afterwards */
			slot->installationTime = -slot->item->craftitem.installationTime;
			/* more below (don't use break) */
			}
	case ZONE_NEXT:
		/* we change the weapon, shield, item, or base defence that will be installed AFTER the removal
		 * of the one in the slot atm */
		slot->nextItem = AII_GetAircraftItemByID(airequipSelectedTechnology->provides);
		/* do not remove item from storage now, this will be done in AII_RemoveItemFromSlot */
		break;
	case ZONE_AMMO:
		/* we can change ammo only if the selected item is an ammo (for weapon or base defence system) */
		if (airequipID >= AC_ITEM_AMMO) {
			AII_AddAmmoToSlot(base, airequipSelectedTechnology, slot);
			/* reload its ammunition */
			if (aircraft)
				AII_ReloadWeapon(aircraft);
		}
		break;
	default:
		/* Zone higher than ZONE_AMMO shouldn't exist */
		return;
	}

	if (aircraftMenu) {
		/* Update the values of aircraft stats (just in case an item has an installationTime of 0) */
		AII_UpdateAircraftStats(aircraft);

		noparams = qtrue; /* used for AIM_AircraftEquipMenuUpdate_f */
		AIM_AircraftEquipMenuUpdate_f();
	} else {
		noparams = qtrue; /* used for BDEF_BaseDefenseMenuUpdate_f */
		BDEF_BaseDefenseMenuUpdate_f();
	}
}

/**
 * @brief Delete an object from a zone.
 */
void AIM_AircraftEquipDeleteItem_f (void)
{
	int zone;
	aircraftSlot_t *slot;
	aircraft_t *aircraft;
	const menu_t *activeMenu;
	qboolean aircraftMenu;

	if ((!baseCurrent && !installationCurrent) || (baseCurrent && installationCurrent)) {
		Com_Printf("Exiting early base and install both true or both false\n");
		return;
	}

	if (Cmd_Argc() < 2) {
		Com_Printf("Usage: %s <arg>\n", Cmd_Argv(0));
		return;
	}
	zone = atoi(Cmd_Argv(1));

	/* select menu */
	activeMenu = MN_GetActiveMenu();
	aircraftMenu = !Q_strncmp(activeMenu->name, "aircraft_equip", 14);

	/* check in which menu we are
	 * and select the slot we are changing */
	if (aircraftMenu) {
		aircraft = baseCurrent->aircraftCurrent;
		slot = AII_SelectAircraftSlot(aircraft);
	} else {
		if (baseCurrent) {
			slot = BDEF_SelectBaseSlot(baseCurrent);
		} else {
			slot = BDEF_SelectInstallationSlot(installationCurrent);
		}
		aircraft = NULL;
	}

	if (airequipID == AC_ITEM_PILOT) {

		aircraft->pilot = NULL;

		/* Update the values of aircraft stats */
		AII_UpdateAircraftStats(aircraft);

		noparams = qtrue; /* used for AIM_AircraftEquipMenuUpdate_f */
		AIM_AircraftEquipMenuUpdate_f();

		return;
	}

	/* no item in slot: nothing to remove */
	if (!slot->item)
		return;

	/* update the new item to slot */

	switch (zone) {
	case ZONE_MAIN:
		/* we change the weapon, shield, item, or base defence that is already in the slot */
		/* if the item has been installed since less than 1 hour, you don't need time to remove it */
		if (slot->installationTime < slot->item->craftitem.installationTime) {
			slot->installationTime = -slot->item->craftitem.installationTime;
			if (baseCurrent)
				AII_RemoveItemFromSlot(baseCurrent, slot, qtrue); /* we remove only ammo, not item */
			else
				AII_RemoveItemFromSlot(NULL, slot, qtrue); /* we remove only ammo, not item */
		} else {
			if (baseCurrent) {
				AII_RemoveItemFromSlot(baseCurrent, slot, qfalse);
			} else {
				AII_RemoveItemFromSlot(NULL, slot, qfalse);
			}
		}
		/* aircraft stats are updated below */
		break;
	case ZONE_NEXT:
		/* we change the weapon, shield, item, or base defence that will be installed AFTER the removal
		 * of the one in the slot atm */
		slot->nextItem = NULL;
		break;
	case ZONE_AMMO:
		/* we can change ammo only if the selected item is an ammo (for weapon or base defence system) */
		if (airequipID >= AC_ITEM_AMMO) {
			if (baseCurrent) {
				AII_RemoveItemFromSlot(baseCurrent, slot, qtrue);
			} else {
				AII_RemoveItemFromSlot(NULL, slot, qtrue);
			}
		}
		break;
	default:
		/* Zone higher than ZONE_AMMO shouldn't exist */
		return;
	}

	if (aircraftMenu) {
		/* Update the values of aircraft stats */
		AII_UpdateAircraftStats(aircraft);

		noparams = qtrue; /* used for AIM_AircraftEquipMenuUpdate_f */
		AIM_AircraftEquipMenuUpdate_f();
	} else {
		noparams = qtrue; /* used for BDEF_MenuUpdate_f */
		BDEF_BaseDefenseMenuUpdate_f();
	}
}

void AIM_ResetEquipAircraftMenu (void)
{
	/* Reset all used menu variables/nodes. */
	Cvar_Set("mn_itemname", "");
	Cvar_Set("mn_item", "");
	Cvar_Set("mn_upmodel_top", "");
	Cvar_Set("mn_displayweapon", "0"); /* use strings here - no int */
	Cvar_Set("mn_changeweapon", "0"); /* use strings here - no int */
	Cvar_Set("mn_researchedlinkname", "");
	Cvar_Set("mn_upresearchedlinknametooltip", "");

	mn.menuText[TEXT_STANDARD] = "";
}

/**
 * @brief Set airequipSelectedTechnology to the technology of current selected aircraft item.
 * @sa AIM_AircraftEquipMenuUpdate_f
 */
void AIM_AircraftEquipMenuClick_f (void)
{
	aircraft_t *aircraft;
	base_t *base;
	installation_t *installation;
	int num;
	technology_t **list;
	const menu_t *activeMenu;

	if ((!baseCurrent && !installationCurrent) || (baseCurrent && installationCurrent) || airequipID == -1)
		return;

	if (Cmd_Argc() < 2) {
		Com_Printf("Usage: %s <num>\n", Cmd_Argv(0));
		return;
	}

	/* select menu */
	activeMenu = MN_GetActiveMenu();
	/* check in which menu we are */
	if (!Q_strncmp(activeMenu->name, "aircraft_equip", 14)) {
		if (baseCurrent->aircraftCurrent == NULL)
			return;
		aircraft = baseCurrent->aircraftCurrent;
		base = NULL;
		installation = NULL;
	} else if (!Q_strncmp(activeMenu->name, "basedefence", 11)) {
		base = baseCurrent;
		installation = installationCurrent;
		aircraft = NULL;
	} else
		return;

	/* Which entry in the list? */
	num = atoi(Cmd_Argv(1));

	if (airequipID == AC_ITEM_PILOT) {
		linkedList_t *hiredEmployees = NULL;
		E_GetHiredEmployees(baseCurrent, EMPL_PILOT, &hiredEmployees);

		AIM_ResetEquipAircraftMenu();
		while (hiredEmployees) {
			employee_t *employee;
			employee = (employee_t*)hiredEmployees->data;
			if (employee && !AIM_PilotAssignedAircraft(baseCurrent, employee)) {
				if (num <= 0) {
					Cvar_Set("mn_itemname", employee->chr.name);
					Cvar_Set("mn_upmodel_top", CHRSH_CharGetHead(&employee->chr));
					airequipSelectedPilot = employee;
					break;
				}
				num--;
			}
			hiredEmployees = hiredEmployees->next;
		}
	} else {
		/* make sure that airequipSelectedTechnology is NULL if no tech is found */
		airequipSelectedTechnology = NULL;

		/* build the list of all aircraft items of type airequipID - null terminated */
		list = AII_GetCraftitemTechsByType(airequipID);
		/* to prevent overflows we go through the list instead of address it directly */
		while (*list) {
			if (AIM_SelectableAircraftItem(base, installation, aircraft, *list)) {
				/* found it */
				if (num <= 0) {
					airequipSelectedTechnology = *list;
					UP_AircraftItemDescription(AII_GetAircraftItemByID(airequipSelectedTechnology->provides));
					break;
				}
				num--;
			}
			/* next item in the tech pointer list */
			list++;
		}

	}


}

/**
 * @brief Auto Add weapon and ammo to an aircraft.
 * @param[in] aircraft Pointer to the aircraft
 * @note This is used to auto equip interceptor of first base
 * @sa B_SetUpBase
 */
void AIM_AutoEquipAircraft (aircraft_t *aircraft)
{
	int i;
	aircraftSlot_t *slot;
	objDef_t *item;
	const technology_t *tech = RS_GetTechByID("rs_craft_weapon_sparrowhawk");

	if (!tech)
		Sys_Error("Could not get tech rs_craft_weapon_sparrowhawk");

	assert(aircraft);
	assert(aircraft->homebase);

	airequipID = AC_ITEM_WEAPON;

	item = AII_GetAircraftItemByID(tech->provides);
	if (!item)
		return;

	for (i = 0; i < aircraft->maxWeapons; i++) {
		slot = &aircraft->weapons[i];
		if (slot->size < AII_GetItemWeightBySize(item))
			continue;
		if (aircraft->homebase->storage.num[item->idx] <= 0)
			continue;
		AII_AddItemToSlot(aircraft->homebase, tech, slot);
		AIM_AutoAddAmmo(aircraft->homebase, NULL, aircraft, slot);
		slot->installationTime = 0;
	}

	tech = RS_GetTechByID("rs_craft_weapon_shiva");

	if (!tech)
		Sys_Error("Could not get tech rs_craft_weapon_shiva");

	item = AII_GetAircraftItemByID(tech->provides);

	if (!item)
		return;

	for (i = 0; i < aircraft->maxWeapons; i++) {
		slot = &aircraft->weapons[i];
		if (slot->size < AII_GetItemWeightBySize(item))
			continue;
		if (aircraft->homebase->storage.num[item->idx] <= 0)
			continue;
		if (slot->item)
			continue;
		AII_AddItemToSlot(aircraft->homebase, tech, slot);
		AIM_AutoAddAmmo(aircraft->homebase, NULL, aircraft, slot);
		slot->installationTime = 0;
	}

	AII_UpdateAircraftStats(aircraft);
}

/**
 * @brief Initialise values of one slot of an aircraft or basedefence common to all types of items.
 * @param[in] slot	Pointer to the slot to initialize.
 * @param[in] aircraftTemplate	Pointer to aircraft template.
 * @param[in] base	Pointer to base.
 * @param[in] type
 */
void AII_InitialiseSlot (aircraftSlot_t *slot, aircraft_t *aircraftTemplate, base_t *base, installation_t *installation, aircraftItemType_t type)
{
	assert((!base && aircraftTemplate) || (base && !aircraftTemplate) || (installation && !aircraftTemplate));	/* Only one of them is allowed. */
	assert((!base && installation) || (base && !installation) || (!base && !installation)); /* Only one of them is allowed or neither. */
	assert(!aircraftTemplate || aircraftTemplate == aircraftTemplate->tpl);	/* Make sure it's an aircraft template. */

	memset(slot, 0, sizeof(slot)); /* all values to 0 */
	slot->aircraftTemplate = aircraftTemplate;
	slot->base = base;
	slot->installation = installation;
	slot->item = NULL;
	slot->ammo = NULL;
	slot->size = ITEM_HEAVY;
	slot->nextItem = NULL;
	slot->type = type;
	slot->ammoLeft = -1; /** sa BDEF_AddBattery: it needs to be -1 and not 0 @sa B_SaveItemSlots */
	slot->installationTime = 0;
}

/**
 * @brief Check if item in given slot should change one aircraft stat.
 * @param[in] slot Pointer to the slot containing the item
 * @param[in] stat the stat that should be checked
 * @return qtrue if the item should change the stat.
 */
static qboolean AII_CheckUpdateAircraftStats (const aircraftSlot_t *slot, int stat)
{
	const objDef_t *item;

	assert(slot);

	/* there's no item */
	if (!slot->item)
		return qfalse;

	/* you can not have advantages from items if it is being installed or removed, but only disavantages */
	if (slot->installationTime != 0) {
		item = slot->item;
		if (item->craftitem.stats[stat] > 1.0f) /* advandages for relative and absolute values */
			return qfalse;
	}

	return qtrue;
}

/**
 * @brief Repair aircraft.
 * @note Hourly called.
 */
void AII_RepairAircraft (void)
{
	int baseIDX, aircraftIDX;
	const int REPAIR_PER_HOUR = 1;	/**< Number of damage points repaired per hour */

	for (baseIDX = 0; baseIDX < MAX_BASES; baseIDX++) {
		base_t *base = B_GetFoundedBaseByIDX(baseIDX);
		if (!base)
			continue;

		for (aircraftIDX = 0; aircraftIDX < base->numAircraftInBase; aircraftIDX++) {
			aircraft_t *aircraft = &base->aircraft[aircraftIDX];

			if (!AIR_IsAircraftInBase(aircraft))
				continue;
			aircraft->damage = min(aircraft->damage + REPAIR_PER_HOUR, aircraft->stats[AIR_STATS_DAMAGE]);
		}
	}
}

/**
 * @brief Update the value of stats array of an aircraft.
 * @param[in] aircraft Pointer to the aircraft
 * @note This should be called when an item starts to be added/removed and when addition/removal is over.
 */
void AII_UpdateAircraftStats (aircraft_t *aircraft)
{
	int i, currentStat;
	const aircraft_t *source;
	const objDef_t *item;

	assert(aircraft);

	source = aircraft->tpl;

	/* we scan all the stats except AIR_STATS_WRANGE (see below) */
	for (currentStat = 0; currentStat < AIR_STATS_MAX - 1; currentStat++) {
		/* initialise value */
		aircraft->stats[currentStat] = source->stats[currentStat];

		/* modify by electronics (do nothing if the value of stat is 0) */
		for (i = 0; i < aircraft->maxElectronics; i++) {
			if (!AII_CheckUpdateAircraftStats (&aircraft->electronics[i], currentStat))
				continue;
			item = aircraft->electronics[i].item;
			if (fabs(item->craftitem.stats[currentStat]) > 2.0f)
				aircraft->stats[currentStat] += (int) item->craftitem.stats[currentStat];
			else if (item->craftitem.stats[currentStat] > UFO_EPSILON)
				aircraft->stats[currentStat] *= item->craftitem.stats[currentStat];
		}

		/* modify by weapons (do nothing if the value of stat is 0)
		 * note that stats are not modified by ammos */
		for (i = 0; i < aircraft->maxWeapons; i++) {
			if (!AII_CheckUpdateAircraftStats (&aircraft->weapons[i], currentStat))
				continue;
			item = aircraft->weapons[i].item;
			if (fabs(item->craftitem.stats[currentStat]) > 2.0f)
				aircraft->stats[currentStat] += item->craftitem.stats[currentStat];
			else if (item->craftitem.stats[currentStat] > UFO_EPSILON)
				aircraft->stats[currentStat] *= item->craftitem.stats[currentStat];
		}

		/* modify by shield (do nothing if the value of stat is 0) */
		if (AII_CheckUpdateAircraftStats (&aircraft->shield, currentStat)) {
			item = aircraft->shield.item;
			if (fabs(item->craftitem.stats[currentStat]) > 2.0f)
				aircraft->stats[currentStat] += item->craftitem.stats[currentStat];
			else if (item->craftitem.stats[currentStat] > UFO_EPSILON)
				aircraft->stats[currentStat] *= item->craftitem.stats[currentStat];
		}
	}

	/* now we update AIR_STATS_WRANGE (this one is the biggest value of every ammo) */
	aircraft->stats[AIR_STATS_WRANGE] = 0;
	for (i = 0; i < aircraft->maxWeapons; i++) {
		if (!AII_CheckUpdateAircraftStats (&aircraft->weapons[i], AIR_STATS_WRANGE))
			continue;
		item = aircraft->weapons[i].ammo;
		if (item && item->craftitem.stats[AIR_STATS_WRANGE] > aircraft->stats[AIR_STATS_WRANGE])	/***@todo Check if the "ammo" is _supposed_ to be set here! */
			aircraft->stats[AIR_STATS_WRANGE] = item->craftitem.stats[AIR_STATS_WRANGE];
	}

	/* check that aircraft hasn't too much fuel (caused by removal of fuel pod) */
	if (aircraft->fuel > aircraft->stats[AIR_STATS_FUELSIZE])
		aircraft->fuel = aircraft->stats[AIR_STATS_FUELSIZE];

	/* check that aircraft hasn't too much HP (caused by removal of armour) */
	if (aircraft->damage > aircraft->stats[AIR_STATS_DAMAGE])
		aircraft->damage = aircraft->stats[AIR_STATS_DAMAGE];

	/* check that speed of the aircraft is positive */
	if (aircraft->stats[AIR_STATS_SPEED] < 1)
		aircraft->stats[AIR_STATS_SPEED] = 1;

	/* Update aircraft state if needed */
	if (aircraft->status == AIR_HOME && aircraft->fuel < aircraft->stats[AIR_STATS_FUELSIZE])
		aircraft->status = AIR_REFUEL;
}

/**
 * @brief Returns the amount of assigned items for a given slot of a given aircraft
 * @param[in] type This is the slot type to get the amount of assigned items for
 * @param[in] aircraft The aircraft to count the items for (may not be NULL)
 * @return The amount of assigned items for the given slot
 */
int AII_GetSlotItems (aircraftItemType_t type, const aircraft_t *aircraft)
{
	int i, max, cnt = 0;
	const aircraftSlot_t *slot;

	assert(aircraft);

	switch (type) {
	case AC_ITEM_SHIELD:
		if (aircraft->shield.item)
			return 1;
		else
			return 0;
		break;
	case AC_ITEM_WEAPON:
		slot = aircraft->weapons;
		max = MAX_AIRCRAFTSLOT;
		break;
	case AC_ITEM_ELECTRONICS:
		slot = aircraft->electronics;
		max = MAX_AIRCRAFTSLOT;
		break;
	default:
		Com_Printf("AIR_GetSlotItems: Unknow type of slot : %i", type);
		return 0;
	}

	for (i = 0; i < max; i++)
		if (slot[i].item)
			cnt++;

	return cnt;
}

/**
 * @brief Check if the aircraft has weapon and ammo
 * @param[in] aircraft The aircraft to count the items for (may not be NULL)
 * @return qtrue if the aircraft can fight, qflase else
 * @sa AII_BaseCanShoot
 */
int AII_AircraftCanShoot (const aircraft_t *aircraft)
{
	int i;

	assert(aircraft);

	for (i = 0; i < aircraft->maxWeapons; i++)
		if (aircraft->weapons[i].item
		 && aircraft->weapons[i].ammo && aircraft->weapons[i].ammoLeft > 0)
			return qtrue;

	return qfalse;
}

static qboolean AII_WeaponsCanShoot (const baseWeapon_t *weapons, const int *numWeapons)
{
	int i;

	for (i = 0; i < *numWeapons; i++) {
		const baseWeapon_t *weapon = weapons + i;
		if (weapon->slot.item
		 && weapon->slot.ammo && weapon->slot.ammoLeft > 0
		 && weapon->slot.installationTime == 0)
			return qtrue;
	}

	return qfalse;
}

/**
 * @brief Check if the base has weapon and ammo
 * @param[in] base Pointer to the base you want to check (may not be NULL)
 * @return qtrue if the base can shoot, qflase else
 * @sa AII_AircraftCanShoot
 */
int AII_BaseCanShoot (const base_t *base)
{
	assert(base);

	if (B_GetBuildingStatus(base, B_DEFENCE_MISSILE)) {
		/* base has missile battery and any needed building */
		return AII_WeaponsCanShoot(base->batteries, &base->numBatteries);
	}

	if (B_GetBuildingStatus(base, B_DEFENCE_LASER)) {
		/* base has laser battery and any needed building */
		return AII_WeaponsCanShoot(base->lasers, &base->numLasers);
	}

	return qfalse;
}

/**
 * @brief Check if the installation has a weapon and ammo
 * @param[in] installation Pointer to the installation you want to check (may not be NULL)
 * @return qtrue if the installation can shoot, qflase else
 * @sa AII_AircraftCanShoot
 */
qboolean AII_InstallationCanShoot (const installation_t *installation)
{
	assert(installation);

	if (installation->installationTemplate->maxBatteries > 0) {
		/* installation has battery */
		return AII_WeaponsCanShoot(installation->batteries, &installation->installationTemplate->maxBatteries);
	}

	return qfalse;
}

/**
 * @brief Translate a weight int to a translated string
 * @sa itemWeight_t
 * @sa AII_GetItemWeightBySize
 */
const char* AII_WeightToName (itemWeight_t weight)
{
	switch (weight) {
	case ITEM_LIGHT:
		return _("Light weight");
		break;
	case ITEM_MEDIUM:
		return _("Medium weight");
		break;
	case ITEM_HEAVY:
		return _("Heavy weight");
		break;
	default:
		return _("Unknown weight");
		break;
	}
}

void AIM_InitStartup (void)
{
	Cmd_AddCommand("mn_next_equiptype", AIM_NextItemtype_f, "Shows the next aircraft equip category.");
	Cmd_AddCommand("mn_prev_equiptype", AIM_PreviousItemtype_f, "Shows the previous aircraft equip category.");
}<|MERGE_RESOLUTION|>--- conflicted
+++ resolved
@@ -998,15 +998,6 @@
 			if (aircraft) {
 				AII_UpdateAircraftStats(aircraft);
 				Com_sprintf(mn.messageBuffer, sizeof(mn.messageBuffer),
-<<<<<<< HEAD
-					_("%s was successfully installed into aircraft %s at base %s."),
-					_(slot->item->name), _(aircraft->name), aircraft->homebase->name);
-			} else if (installation) {
-				Com_sprintf(mn.messageBuffer, sizeof(mn.messageBuffer), _("%s was successfully installed at installation %s."),
-					_(slot->item->name), installation->name);
-			} else {
-				Com_sprintf(mn.messageBuffer, sizeof(mn.messageBuffer), _("%s was successfully installed at base %s."), _(slot->item->name), base->name);
-=======
 						_("%s was successfully installed into aircraft %s at base %s."),
 						_(slot->item->name), _(aircraft->name), aircraft->homebase->name);
 				MSO_CheckAddNewMessage(NT_INSTALLATION_INSTALLED,_("Notice"), mn.messageBuffer, qfalse, MSG_STANDARD, NULL);
@@ -1018,9 +1009,7 @@
 				Com_sprintf(mn.messageBuffer, sizeof(mn.messageBuffer), _("%s was successfully installed at base %s."),
 						_(slot->item->name), base->name);
 				MSO_CheckAddNewMessage(NT_INSTALLATION_INSTALLED,_("Notice"), mn.messageBuffer, qfalse, MSG_STANDARD, NULL);
->>>>>>> 3cacae45
 			}
-			MN_AddNewMessage(_("Notice"), mn.messageBuffer, qfalse, MSG_STANDARD, NULL);
 		}
 	} else if (slot->installationTime < 0) {
 		const objDef_t *olditem;
@@ -1038,16 +1027,6 @@
 				AII_UpdateAircraftStats(aircraft);
 				/* Only stop time and post a notice, if no new item to install is assigned */
 				if (!slot->item) {
-<<<<<<< HEAD
-					Com_sprintf(mn.messageBuffer, sizeof(mn.messageBuffer),
-						_("%s was successfully removed from aircraft %s at base %s."),
-						_(olditem->name), _(aircraft->name), base->name);
-					CL_GameTimeStop();
-				} else {
-					Com_sprintf(mn.messageBuffer, sizeof(mn.messageBuffer),
-						_ ("%s was successfully removed, starting installation of %s into aircraft %s at base %s"),
-						_(olditem->name), _(slot->item->name), _(aircraft->name), base->name);
-=======
 					Com_sprintf(mn.messageBuffer,sizeof(mn.messageBuffer),
 							_("%s was successfully removed from aircraft %s at base %s."),
 							_(olditem->name), _(aircraft->name), base->name);
@@ -1059,22 +1038,9 @@
 							_(olditem->name), _(slot->item->name), _(aircraft->name), base->name);
 					MSO_CheckAddNewMessage(NT_INSTALLATION_REPLACE,_("Notice"), mn.messageBuffer, qfalse,
 							MSG_STANDARD, NULL);
->>>>>>> 3cacae45
 				}
-				MN_AddNewMessage(_("Notice"), mn.messageBuffer, qfalse, MSG_STANDARD, NULL);
 			} else if (!slot->item) {
 				if (installation) {
-<<<<<<< HEAD
-					Com_sprintf(mn.messageBuffer, sizeof(mn.messageBuffer),
-						_("%s was successfully removed from installation %s."),
-						_(olditem->name), installation->name);
-				} else {
-					Com_sprintf(mn.messageBuffer, sizeof(mn.messageBuffer), _("%s was successfully removed from base %s."), 
-						_(olditem->name), base->name);
-				}
-				MN_AddNewMessage(_("Notice"), mn.messageBuffer, qfalse, MSG_STANDARD, NULL);
-				CL_GameTimeStop();
-=======
 					Com_sprintf(mn.messageBuffer,sizeof(mn.messageBuffer),
 							_("%s was successfully removed from installation %s."),
 							_(olditem->name), installation->name);
@@ -1086,7 +1052,6 @@
 					MSO_CheckAddNewMessage(NT_INSTALLATION_REMOVED,_("Notice"), mn.messageBuffer, qfalse, MSG_STANDARD,
 							NULL);
 				}
->>>>>>> 3cacae45
 			}
 		}
 	}
