--- conflicted
+++ resolved
@@ -28,8 +28,6 @@
 #include "m_messages.h"
 #include "m_popup.h"
 
-<<<<<<< HEAD
-=======
 /** @brief valid notification types that may cause pause / notice */
 static const char *nt_strings[NT_NUM_NOTIFYTYPE] = {
 	N_("installation_installed"),
@@ -46,7 +44,6 @@
 /** @brief how many message settings may be shown at once on option page */
 #define MAX_MESSAGESETTINGS_ENTRIES 21
 
->>>>>>> 3cacae45
 /**
  * @brief Script command to show all messages on the stack
  */
@@ -377,8 +374,6 @@
 	return qtrue;
 }
 
-<<<<<<< HEAD
-=======
 
 /**
  * @brief Initializes menu texts for scrollable area
@@ -695,13 +690,10 @@
 	} while (*text);
 }
 
->>>>>>> 3cacae45
 void MN_MessageInit (void)
 {
 	Cmd_AddCommand("chatlist", CL_ShowChatMessagesOnStack_f, "Print all chat messages to the game console");
 	Cmd_AddCommand("messagelist", CL_ShowMessagesOnStack_f, "Print all messages to the game console");
-<<<<<<< HEAD
-=======
 	Cmd_AddCommand("msgoptions_toggle", MSO_Toggle_f, "Toggles pause, notification or sound setting for a message category");
 #if 0
 	/* @todo implement setall for given optionstype */
@@ -710,8 +702,10 @@
 	Cmd_AddCommand("msgoptions_set", MSO_Set_f, "Sets pause or notification setting for a message category");
 	Cmd_AddCommand("msgoptions_scroll", MSO_Scroll_f, "Scroll callback function for message options menu text");
 	Cmd_AddCommand("msgoptions_init", MSO_Init_f, "Initializes message options menu");
->>>>>>> 3cacae45
 #ifdef DEBUG
 	Cmd_AddCommand("debug_clear_messagelist", CL_DeleteMessages_f, "Clears messagelist");
 #endif
+
+	messageList_scroll = 0;
+	MSO_InitTextList();
 }