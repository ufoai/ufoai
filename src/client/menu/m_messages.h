/**
 * @file m_messages.h
 */

/*
Copyright (C) 1997-2008 UFO:AI Team

This program is free software; you can redistribute it and/or
modify it under the terms of the GNU General Public License
as published by the Free Software Foundation; either version 2
of the License, or (at your option) any later version.

This program is distributed in the hope that it will be useful,
but WITHOUT ANY WARRANTY; without even the implied warranty of
MERCHANTABILITY or FITNESS FOR A PARTICULAR PURPOSE.

See the GNU General Public License for more details.

You should have received a copy of the GNU General Public License
along with this program; if not, write to the Free Software
Foundation, Inc., 59 Temple Place - Suite 330, Boston, MA  02111-1307, USA.

*/

#ifndef CLIENT_MENU_M_MESSAGES_H
#define CLIENT_MENU_M_MESSAGES_H

#include "../../game/q_shared.h"

/* message systems */
typedef enum {
	MSG_DEBUG,			/**< only save them in debug mode */
	MSG_INFO,			/**< don't save these messages */
	MSG_STANDARD,
	MSG_RESEARCH_PROPOSAL,
	MSG_RESEARCH_FINISHED,
	MSG_CONSTRUCTION,
	MSG_UFOSPOTTED,
	MSG_TERRORSITE,
	MSG_BASEATTACK,
	MSG_TRANSFERFINISHED,
	MSG_PROMOTION,
	MSG_PRODUCTION,
	MSG_NEWS,
	MSG_DEATH,
	MSG_CRASHSITE,
	MSG_EVENT,

	MSG_MAX
} messagetype_t;

/** @brief also used for chat message buffer */
#define MAX_MESSAGE_TEXT 256
#define TIMESTAMP_TEXT 22
typedef struct message_s {
	char title[MAX_VAR];
	char timestamp[TIMESTAMP_TEXT];
	char *text;
	messagetype_t type;
	struct technology_s *pedia;		/**< link to UFOpaedia if a research has finished. */
	struct eventMail_s *eventMail;
	struct message_s *next;
	date_t date;
} message_t;

/** @brief Stores all chat messages from a multiplayer game */
typedef struct chatMessage_s {
	char *text;
	struct chatMessage_s *next;
} chatMessage_t;

<<<<<<< HEAD
=======
/** @brief Notify types */
typedef enum nt_s {
	NT_INSTALLATION_INSTALLED,
	NT_INSTALLATION_REMOVED,
	NT_INSTALLATION_REPLACE,

	NT_NUM_NOTIFYTYPE
} notify_t;

/** @brief notification types */
typedef enum mso_s {
	MSO_PAUSE, /** pause game */
	MSO_NOTIFY, /** add notification message */
	MSO_SOUND /** play notification sound */
} mso_t;

/**
 * @brief structure holding pause and notify settings for a notify type.
 *
 */
typedef struct messageSettings_s {
	qboolean	doPause; /** flag whether game should pause */
	qboolean	doNotify; /** flag whether game should notify */
	qboolean	doSound; /** flag whether game should play sound notification */
} messageSettings_t;

extern messageSettings_t messageSettings[NT_NUM_NOTIFYTYPE];

>>>>>>> 3cacae45
message_t *MN_AddNewMessage(const char *title, const char *text, qboolean popup, messagetype_t type, void *pedia);
message_t *MN_AddNewMessageSound(const char *title, const char *text, qboolean popup, messagetype_t type, void *pedia, qboolean playSound);
void MN_RemoveMessage(const char *title);
void MN_AddChatMessage(const char *text);
void MN_MessageInit(void);
<<<<<<< HEAD
=======
message_t *MSO_CheckAddNewMessage(const notify_t messagecategory, const char *title, const char *text, qboolean popup, messagetype_t type, void *pedia);
void MSO_ParseSettings(const char *name, const char **text);
>>>>>>> 3cacae45

#endif<|MERGE_RESOLUTION|>--- conflicted
+++ resolved
@@ -51,7 +51,8 @@
 
 /** @brief also used for chat message buffer */
 #define MAX_MESSAGE_TEXT 256
-#define TIMESTAMP_TEXT 22
+/* Russian timestamp (with UTF-8) is 23 bytes long */
+#define TIMESTAMP_TEXT 24
 typedef struct message_s {
 	char title[MAX_VAR];
 	char timestamp[TIMESTAMP_TEXT];
@@ -69,8 +70,6 @@
 	struct chatMessage_s *next;
 } chatMessage_t;
 
-<<<<<<< HEAD
-=======
 /** @brief Notify types */
 typedef enum nt_s {
 	NT_INSTALLATION_INSTALLED,
@@ -99,16 +98,12 @@
 
 extern messageSettings_t messageSettings[NT_NUM_NOTIFYTYPE];
 
->>>>>>> 3cacae45
 message_t *MN_AddNewMessage(const char *title, const char *text, qboolean popup, messagetype_t type, void *pedia);
 message_t *MN_AddNewMessageSound(const char *title, const char *text, qboolean popup, messagetype_t type, void *pedia, qboolean playSound);
 void MN_RemoveMessage(const char *title);
 void MN_AddChatMessage(const char *text);
 void MN_MessageInit(void);
-<<<<<<< HEAD
-=======
 message_t *MSO_CheckAddNewMessage(const notify_t messagecategory, const char *title, const char *text, qboolean popup, messagetype_t type, void *pedia);
 void MSO_ParseSettings(const char *name, const char **text);
->>>>>>> 3cacae45
 
 #endif