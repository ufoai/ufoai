/**
 * @file cl_basemanagement.c
 * @brief Handles everything that is located in or accessed trough a base.
 * @note Basemanagement functions prefix: B_
 * @note See "base/ufos/basemanagement.ufo", "base/ufos/menu_bases.ufo" and "base/ufos/menu_buildings.ufo" for the underlying content.
 */

/*
Copyright (C) 2002-2007 UFO: Alien Invasion team.

This program is free software; you can redistribute it and/or
modify it under the terms of the GNU General Public License
as published by the Free Software Foundation; either version 2
of the License, or (at your option) any later version.

This program is distributed in the hope that it will be useful,
but WITHOUT ANY WARRANTY; without even the implied warranty of
MERCHANTABILITY or FITNESS FOR A PARTICULAR PURPOSE.

See the GNU General Public License for more details.

You should have received a copy of the GNU General Public License
along with this program; if not, write to the Free Software
Foundation, Inc., 59 Temple Place - Suite 330, Boston, MA  02111-1307, USA.

*/

#include "client.h"
#include "cl_global.h"
#include "cl_team.h"
#include "cl_mapfightequip.h"
#include "cl_aircraft.h"
#include "cl_hospital.h"
#include "cl_view.h"
#include "cl_map.h"
#include "cl_uforecovery.h"
#include "cl_popup.h"
#include "../renderer/r_draw.h"
#include "menu/m_nodes.h"
#include "menu/m_popup.h"

void R_CreateRadarOverlay(void);

vec3_t newBasePos;
static cvar_t *mn_base_title;
static cvar_t *cl_equip;

static building_t *buildingConstructionList[MAX_BUILDINGS];
static int numBuildingConstructionList;

static void B_BuildingInit(base_t* base);

/**
 * @brief Count all employees (hired) in the given base
 */
int B_GetEmployeeCount (const base_t* const base)
{
	int cnt = 0;
	employeeType_t type;

	for (type = EMPL_SOLDIER; type < MAX_EMPL; type++)
		cnt += E_CountHired(base, type);
	Com_DPrintf(DEBUG_CLIENT, "B_GetEmployeeCount: %i\n", cnt);

	return cnt;
}

/**
 * @brief Array bound check for the base index.
 * @return Pointer to the base corresponding to baseIdx.
 */
base_t* B_GetBaseByIDX (int baseIdx)
{
	assert(baseIdx < MAX_BASES);
	assert(baseIdx >= 0);
	return &gd.bases[baseIdx];
}

/**
 * @brief Array bound check for the base index.
 * @return Pointer to the base corresponding to baseIdx if base is founded, NULL else.
 */
base_t* B_GetFoundedBaseByIDX (int baseIdx)
{
	base_t *base = B_GetBaseByIDX(baseIdx);

	if (base->founded)
		return base;

	return NULL;
}

/**
 * @brief Searches the base for a given building type with the given status
 * @param[in] base Base to search
 * @param[in] type Building type to search
 * @param[in] status The status the building should have
 * @param[out] cnt This is a pointer to an int value which will hold the building
 * count of that type with the status you are searching - might also be NULL
 * if you are not interested in this value
 * @note If you are searching for a quarter (e.g.) you should perform a
 * <code>if (hasBuilding[B_QUARTERS])</code> check - this should speed things up a lot
 * @return true if building with status was found
 */
qboolean B_CheckBuildingTypeStatus (const base_t* const base, buildingType_t type, buildingStatus_t status, int *cnt)
{
	int cntlocal = 0, i;

	for (i = 0; i < gd.numBuildings[base->idx]; i++) {
		if (gd.buildings[base->idx][i].buildingType == type
		 && gd.buildings[base->idx][i].buildingStatus == status) {
			cntlocal++;
			/* don't count any further - the caller doesn't want to know the value */
			if (!cnt)
				return qtrue;
		}
	}

	/* set the cnt pointer if the caller wants to know this value */
	if (cnt)
		*cnt = cntlocal;

	return cntlocal ? qtrue : qfalse;
}

/**
 * @brief Get the capacity associated to a building type
 * @param[in] type The type of the building
 * @return capacity (baseCapacities_t), or MAX_CAP if building has no capacity
 */
baseCapacities_t B_GetCapacityFromBuildingType (buildingType_t type)
{
	switch (type) {
	case B_LAB:
		return CAP_LABSPACE;
	case B_QUARTERS:
		return CAP_EMPLOYEES;
	case B_STORAGE:
		return CAP_ITEMS;
	case B_WORKSHOP:
		return CAP_WORKSPACE;
	case B_HANGAR:
		return CAP_AIRCRAFTS_BIG;
	case B_ALIEN_CONTAINMENT:
		return CAP_ALIENS;
	case B_SMALL_HANGAR:
		return CAP_AIRCRAFTS_SMALL;
	case B_UFO_HANGAR:
		return CAP_UFOHANGARS_LARGE;
	case B_UFO_SMALL_HANGAR:
		return CAP_UFOHANGARS_SMALL;
	case B_ANTIMATTER:
		return CAP_ANTIMATTER;
	default:
		return MAX_CAP;
	}
}

/**
 * @brief Get building type by base capacity.
 * @param[in] cap Enum type of baseCapacities_t.
 * @return Enum type of buildingType_t.
 * @sa B_UpdateBaseCapacities
 * @sa B_PrintCapacities_f
 */
buildingType_t B_GetBuildingTypeByCapacity (baseCapacities_t cap)
{
	switch (cap) {
	case CAP_ALIENS:
		return B_ALIEN_CONTAINMENT;
	case CAP_AIRCRAFTS_SMALL:
		return B_SMALL_HANGAR;
	case CAP_AIRCRAFTS_BIG:
		return B_HANGAR;
	case CAP_EMPLOYEES:
		return B_QUARTERS;
	case CAP_ITEMS:
		return B_STORAGE;
	case CAP_LABSPACE:
		return B_LAB;
	case CAP_WORKSPACE:
		return B_WORKSHOP;
	case CAP_UFOHANGARS_SMALL:
		return B_UFO_SMALL_HANGAR;
	case CAP_UFOHANGARS_LARGE:
		return B_UFO_HANGAR;
	case CAP_ANTIMATTER:
		return B_ANTIMATTER;
	default:
		return MAX_BUILDING_TYPE;
	}
}

/**
 * @brief Get the status associated to a building
 * @param[in] base The base to search for the given building type
 * @param[in] buildingType value of building->buildingType
 * @return true if the building is functional
 * @sa B_SetBuildingStatus
 */
qboolean B_GetBuildingStatus (const base_t* const base, const buildingType_t buildingType)
{
	assert(base);
	assert(buildingType >= 0);

	if (buildingType == B_MISC)
		return qtrue;
	else if (buildingType < MAX_BUILDING_TYPE)
		return base->hasBuilding[buildingType];
	else {
		Com_Printf("B_GetBuildingStatus: Building-type %i does not exist.\n", buildingType);
		return qfalse;
	}
}


/**
 * @brief Set status associated to a building
 * @param[in] base Base to check
 * @param[in] buildingType value of building->buildingType
 * @param[in] newStatus New value of the status
 * @sa B_GetBuildingStatus
 */
void B_SetBuildingStatus (base_t* const base, const buildingType_t buildingType, qboolean newStatus)
{
	assert(base);
	assert(buildingType >= 0);

	if (buildingType == B_MISC)
		Com_Printf("B_SetBuildingStatus: No status is associated to B_MISC type of building.\n");
	else if (buildingType < MAX_BUILDING_TYPE) {
		base->hasBuilding[buildingType] = newStatus;
		Com_DPrintf(DEBUG_CLIENT, "B_SetBuildingStatus: set status for %i to %i\n", buildingType, newStatus);
	} else
		Com_Printf("B_SetBuildingStatus: Type of building %i does not exists\n", buildingType);
}

/**
 * @brief Check that the dependences of a building is operationnal
 * @param[in] base Base to check
 * @param[in] building
 * @return true if base contains needed dependence for entering building
 */
qboolean B_CheckBuildingDependencesStatus (const base_t* const base, const building_t* building)
{
	assert(base);
	assert(building);

	if (!building->dependsBuilding)
		return qtrue;

	/* Make sure the dependsBuilding pointer is really a template .. just in case. */
	assert(building->dependsBuilding == building->dependsBuilding->tpl);

	return B_GetBuildingStatus(base, building->dependsBuilding->buildingType);
}

/**
 * @note Make sure you are not doing anything with the buildingCurrent pointer
 * in this function, the pointer might already be invalid
 */
static void B_ResetBuildingCurrent (base_t* base)
{
	if (base)
		base->buildingCurrent = NULL;
	gd.baseAction = BA_NONE;
}

/**
 * @brief Resets the currently selected building.
 *
 * Is called e.g. when leaving the build-menu but also several times from cl_basemanagement.c.
 */
static void B_ResetBuildingCurrent_f (void)
{
	if (Cmd_Argc() == 2)
		ccs.instant_build = atoi(Cmd_Argv(1));

	B_ResetBuildingCurrent(baseCurrent);
}

/**
 * @brief Holds the names of valid entries in the basemanagement.ufo file.
 *
 * The valid definition names for BUILDINGS (building_t) in the basemagagement.ufo file.
 * to the appropriate values in the corresponding struct
 */
static const value_t valid_building_vars[] = {
	{"map_name", V_CLIENT_HUNK_STRING, offsetof(building_t, mapPart), 0},	/**< Name of the map file for generating basemap. */
	{"more_than_one", V_BOOL, offsetof(building_t, moreThanOne), MEMBER_SIZEOF(building_t, moreThanOne)},	/**< Is the building allowed to be build more the one time? */
	{"level", V_FLOAT, offsetof(building_t, level), MEMBER_SIZEOF(building_t, level)},	/**< building level */
	{"name", V_TRANSLATION_MANUAL_STRING, offsetof(building_t, name), 0},	/**< The displayed building name. */
	{"pedia", V_CLIENT_HUNK_STRING, offsetof(building_t, pedia), 0},	/**< The pedia-id string for the associated pedia entry. */
	{"status", V_INT, offsetof(building_t, buildingStatus), MEMBER_SIZEOF(building_t, buildingStatus)},	/**< The current status of the building. */
	{"image", V_CLIENT_HUNK_STRING, offsetof(building_t, image), 0},	/**< Identifies the image for the building. */
	{"visible", V_BOOL, offsetof(building_t, visible), MEMBER_SIZEOF(building_t, visible)}, /**< Determines whether a building should be listed in the construction list. Set the first part of a building to 1 all others to 0 otherwise all building-parts will be on the list */
	{"needs", V_CLIENT_HUNK_STRING, offsetof(building_t, needs), 0},	/**<  For buildings with more than one part; the other parts of the building needed.*/
	{"fixcosts", V_INT, offsetof(building_t, fixCosts), MEMBER_SIZEOF(building_t, fixCosts)},	/**< Cost to build. */
	{"varcosts", V_INT, offsetof(building_t, varCosts), MEMBER_SIZEOF(building_t, varCosts)},	/**< Costs that will come up by using the building. */
	{"build_time", V_INT, offsetof(building_t, buildTime), MEMBER_SIZEOF(building_t, buildTime)},	/**< How many days it takes to construct the building. */
	{"starting_employees", V_INT, offsetof(building_t, maxEmployees), MEMBER_SIZEOF(building_t, maxEmployees)},	/**< How many employees to hire on construction in the first base. */
	{"capacity", V_INT, offsetof(building_t, capacity), MEMBER_SIZEOF(building_t, capacity)},	/**< A size value that is used by many buildings in a different way. */

	/*event handler functions */
	{"onconstruct", V_STRING, offsetof(building_t, onConstruct), 0}, /**< Event handler. */
	{"onattack", V_STRING, offsetof(building_t, onAttack), 0}, /**< Event handler. */
	{"ondestroy", V_STRING, offsetof(building_t, onDestroy), 0}, /**< Event handler. */
	{"pos", V_POS, offsetof(building_t, pos), MEMBER_SIZEOF(building_t, pos)}, /**< Place of a building. Needed for flag autobuild */
	{"autobuild", V_BOOL, offsetof(building_t, autobuild), MEMBER_SIZEOF(building_t, autobuild)}, /**< Automatically construct this building when a base is set up. Must also set the pos-flag. */
	{NULL, 0, 0, 0}
};

static void B_BaseMenuInit (const base_t *base)
{
	/* make sure the credits cvar is up-to-date */
	CL_UpdateCredits(ccs.credits);

	/* activate or deactivate the aircraft button */
	if (AIR_AircraftAllowed(base)) {
		Cvar_SetValue("mn_base_num_aircraft", base->numAircraftInBase);
		MN_ExecuteConfunc("set_aircraft_enabled");
	} else {
		Cvar_SetValue("mn_base_num_aircraft", -1);
		MN_ExecuteConfunc("set_aircraft_disabled");
	}
	if (BS_BuySellAllowed(base)) {
		Cvar_SetValue("mn_base_buysell_allowed", qtrue);
		MN_ExecuteConfunc("set_buysell_enabled");
	} else {
		Cvar_SetValue("mn_base_buysell_allowed", qfalse);
		MN_ExecuteConfunc("set_buysell_disabled");
	}
	if (gd.numBases > 1 && base->baseStatus != BASE_UNDER_ATTACK) {
		Cvar_SetValue("mn_base_transfer_allowed", qtrue);
		MN_ExecuteConfunc("set_transfer_enabled");
	} else {
		Cvar_SetValue("mn_base_transfer_allowed", qfalse);
		MN_ExecuteConfunc("set_transfer_disabled");
	}
	if (RS_ResearchAllowed(base)) {
		Cvar_SetValue("mn_base_research_allowed", qtrue);
		MN_ExecuteConfunc("set_research_enabled");
	} else {
		Cvar_SetValue("mn_base_research_allowed", qfalse);
		MN_ExecuteConfunc("set_research_disabled");
	}
	if (PR_ProductionAllowed(base)) {
		Cvar_SetValue("mn_base_prod_allowed", qtrue);
		MN_ExecuteConfunc("set_prod_enabled");
	} else {
		Cvar_SetValue("mn_base_prod_allowed", qfalse);
		MN_ExecuteConfunc("set_prod_disabled");
	}
	if (E_HireAllowed(base)) {
		Cvar_SetValue("mn_base_hire_allowed", qtrue);
		MN_ExecuteConfunc("set_hire_enabled");
	} else {
		Cvar_SetValue("mn_base_hire_allowed", qfalse);
		MN_ExecuteConfunc("set_hire_disabled");
	}
	if (AC_ContainmentAllowed(base)) {
		Cvar_SetValue("mn_base_containment_allowed", qtrue);
		MN_ExecuteConfunc("set_containment_enabled");
	} else {
		Cvar_SetValue("mn_base_containment_allowed", qfalse);
		MN_ExecuteConfunc("set_containment_disabled");
	}
	if (HOS_HospitalAllowed(base)) {
		Cvar_SetValue("mn_base_hospital_allowed", qtrue);
		MN_ExecuteConfunc("set_hospital_enabled");
	} else {
		Cvar_SetValue("mn_base_hospital_allowed", qfalse);
		MN_ExecuteConfunc("set_hospital_disabled");
	}
}

/**
 * @brief Initialises base.
 * @note This command is executed in the init node of the base menu.
 * It is called everytime the base menu pops up and sets the cvars.
 */
static void B_BaseInit_f (void)
{
	if (!baseCurrent)
		return;
	B_BaseMenuInit(baseCurrent);
}

/**
 * @brief Get the maximum level of a building type in a base.
 * @param[in] base Pointer to base.
 * @param[in] type Building type to get the maximum level for.
 * @note This function checks base status for particular buildings.
 * @return 0.0f if there is no (operational) building of the requested type in the base, otherwise the maximum level.
 */
float B_GetMaxBuildingLevel (const base_t* base, const buildingType_t type)
{
	int i;
	float max = 0.0f;

	if (B_GetBuildingStatus(base, type)) {
		for (i = 0; i < gd.numBuildings[base->idx]; i++) {
			if (gd.buildings[base->idx][i].buildingType == type
			 && gd.buildings[base->idx][i].buildingStatus == B_STATUS_WORKING) {
				max = max(gd.buildings[base->idx][i].level, max);
			}
		}
	}

	return max;
}

/**
 * @brief Check base status for particular buildings as well as capacities.
 * @param[in] building Pointer to building.
 * @param[in] base Pointer to base with given building.
 * @note This function checks  base status for particular buildings and base capacities.
 * @return qtrue if a base status has been modified (but do not check capacities)
 */
static qboolean B_CheckUpdateBuilding (building_t* building, base_t* base)
{
	qboolean oldValue;

	assert(base);
	assert(building);

	/* Status of Miscellenious buildings cannot change. */
	if (building->buildingType == B_MISC)
		return qfalse;

	oldValue = B_GetBuildingStatus(base, building->buildingType);
	if (building->buildingStatus == B_STATUS_WORKING
	 && B_CheckBuildingDependencesStatus(base, building))
		B_SetBuildingStatus(base, building->buildingType, qtrue);
	else
		B_SetBuildingStatus(base, building->buildingType, qfalse);

	if (B_GetBuildingStatus(base, building->buildingType) != oldValue) {
		Com_DPrintf(DEBUG_CLIENT, "Status of building %s is changed to %i.\n",
			building->name, B_GetBuildingStatus(base, building->buildingType));
		return qtrue;
	}

	return qfalse;
}

/**
 * @brief Actions to perform when a type of buildings goes from qfalse to qtrue.
 * @note This function is not only called when a building is enabled for the first time in base
 * @note but also when one of its dependencies is destroyed and then rebuilt
 * @param[in] type Type of building that has been modified from qfalse to qtrue
 * @param[in] base Pointer to base with given building.
 * @sa B_UpdateOneBaseBuildingStatusOnDisable
 * @sa onConstruct trigger
 */
static void B_UpdateOneBaseBuildingStatusOnEnable (buildingType_t type, base_t* base)
{
	switch (type) {
	case B_RADAR:
		Cmd_ExecuteString(va("update_base_radar_coverage %i;", base->idx));
		break;
	default:
		break;
	}
}

/**
 * @brief Actions to perform when a type of buildings goes from functional to non-functional.
 * @param[in] type Type of building which hasBuilding value has been modified from qtrue to qfalse
 * @param[in] base Pointer to base with given building.
 * @note That does not mean that a building of this type has been destroyed: maybe one of its dependencies
 * has been destroyed: don't use onDestroy trigger.
 * @sa B_UpdateOneBaseBuildingStatusOnEnable
 * @sa onDestroy trigger
 */
static void B_UpdateOneBaseBuildingStatusOnDisable (buildingType_t type, base_t* base)
{
	switch (type) {
	case B_ALIEN_CONTAINMENT:
		/* if an alien containment is not functional, aliens die... */
		AC_KillAll(base);
		break;
	case B_RADAR:
		Cmd_ExecuteString(va("update_base_radar_coverage %i;", base->idx));
		break;
	default:
		break;
	}
}

/**
 * @brief Update status of every building when a building has been built/destroyed
 * @param[in] base
 * @param[in] buildingType The building-type that has been built / removed.
 * @param[in] onBuilt qtrue if building has been built, qfalse else
 * @sa B_BuildingDestroy
 * @sa B_UpdateAllBaseBuildingStatus
 * @return qtrue if at least one building status has been modified
 */
static qboolean B_UpdateStatusBuilding (base_t* base, buildingType_t buildingType, qboolean onBuilt)
{
	qboolean test = qfalse;
	qboolean returnValue = qfalse;
	int i;

	/* Construction / destruction may have changed the status of other building
	 * We check that, but only for buildings which needed building */
	for (i = 0; i < gd.numBuildings[base->idx]; i++) {
		building_t *dependsBuilding = gd.buildings[base->idx][i].dependsBuilding;
		if (dependsBuilding && buildingType == dependsBuilding->buildingType) {
			/* gd.buildings[base->idx][i] needs built/removed building */
			if (onBuilt && !B_GetBuildingStatus(base, gd.buildings[base->idx][i].buildingType)) {
				/* we can only activate a non operationnal building */
				if (B_CheckUpdateBuilding(&gd.buildings[base->idx][i], base)) {
					B_UpdateOneBaseBuildingStatusOnEnable(gd.buildings[base->idx][i].buildingType, base);
					test = qtrue;
					returnValue = qtrue;
				}
			} else if (!onBuilt && B_GetBuildingStatus(base, gd.buildings[base->idx][i].buildingType)) {
				/* we can only deactivate an operationnal building */
				if (B_CheckUpdateBuilding(&gd.buildings[base->idx][i], base)) {
					B_UpdateOneBaseBuildingStatusOnDisable(gd.buildings[base->idx][i].buildingType, base);
					test = qtrue;
					returnValue = qtrue;
				}
			}
		}
	}
	/* and maybe some updated status have changed status of other building.
	 * So we check again, until nothing changes. (no condition here for check, it's too complex) */
	while (test) {
		test = qfalse;
		for (i = 0; i < gd.numBuildings[base->idx]; i++) {
			if (onBuilt && !B_GetBuildingStatus(base, gd.buildings[base->idx][i].buildingType)) {
				/* we can only activate a non operationnal building */
				if (B_CheckUpdateBuilding(&gd.buildings[base->idx][i], base)) {
					B_UpdateOneBaseBuildingStatusOnEnable(gd.buildings[base->idx][i].buildingType, base);
					test = qtrue;
				}
			} else if (!onBuilt && B_GetBuildingStatus(base, gd.buildings[base->idx][i].buildingType)) {
				/* we can only deactivate an operationnal building */
				if (B_CheckUpdateBuilding(&gd.buildings[base->idx][i], base)) {
					B_UpdateOneBaseBuildingStatusOnDisable(gd.buildings[base->idx][i].buildingType, base);
					test = qtrue;
				}
			}
		}
	}

	return returnValue;
}

/**
 * @brief Recalculate status and capacities of one base
 * @param[in] base Pointer to the base where status and capacities must be recalculated
 * @param[in] firstEnable qtrue if this is the first time the function is called for this base
 * @sa B_UpdateOneBaseBuildingStatusOnEnable
 */
static void B_ResetAllStatusAndCapacities (base_t *base, qboolean firstEnable)
{
	int buildingIdx, i;
	qboolean test = qtrue;

	assert(base);

	Com_DPrintf(DEBUG_CLIENT, "Reseting base %s:\n", base->name);

	/* reset all values of hasBuilding[] */
	for (i = 0; i < MAX_BUILDING_TYPE; i++) {
		if (i != B_MISC)
			B_SetBuildingStatus(base, i, qfalse);
	}
	/* activate all buildings that needs to be activated */
	while (test) {
		test = qfalse;
		for (buildingIdx = 0; buildingIdx < gd.numBuildings[base->idx]; buildingIdx++) {
			building_t *building = &gd.buildings[base->idx][buildingIdx];
			if (!B_GetBuildingStatus(base, building->buildingType)
			 && B_CheckUpdateBuilding(building, base)) {
				if (firstEnable)
					B_UpdateOneBaseBuildingStatusOnEnable(building->buildingType, base);
				test = qtrue;
			}
		}
	}

	/* Update all capacities of base */
	B_UpdateBaseCapacities(MAX_CAP, base);

	/* calculate capacities.cur for every capacity */
	if (B_GetBuildingStatus(base, B_GetBuildingTypeByCapacity(CAP_ALIENS)))
		base->capacities[CAP_ALIENS].cur = AL_CountInBase(base);

	if (B_GetBuildingStatus(base, B_GetBuildingTypeByCapacity(CAP_AIRCRAFTS_SMALL)) ||
		B_GetBuildingStatus(base, B_GetBuildingTypeByCapacity(CAP_AIRCRAFTS_BIG)))
		AIR_UpdateHangarCapForAll(base);

	if (B_GetBuildingStatus(base, B_GetBuildingTypeByCapacity(CAP_EMPLOYEES)))
		base->capacities[CAP_EMPLOYEES].cur = E_CountAllHired(base);

	if (B_GetBuildingStatus(base, B_GetBuildingTypeByCapacity(CAP_ITEMS)))
		INV_UpdateStorageCap(base);

	if (B_GetBuildingStatus(base, B_GetBuildingTypeByCapacity(CAP_LABSPACE)))
		base->capacities[CAP_LABSPACE].cur = RS_CountInBase(base);

	if (B_GetBuildingStatus(base, B_GetBuildingTypeByCapacity(CAP_WORKSPACE)))
		PR_UpdateProductionCap(base);

	if (B_GetBuildingStatus(base, B_GetBuildingTypeByCapacity(CAP_UFOHANGARS_SMALL)) ||
		B_GetBuildingStatus(base, B_GetBuildingTypeByCapacity(CAP_UFOHANGARS_LARGE)))
		UR_UpdateUFOHangarCapForAll(base);

	if (B_GetBuildingStatus(base, B_GetBuildingTypeByCapacity(CAP_ANTIMATTER)))
		INV_UpdateAntimatterCap(base);

	/* Check that current capacity is possible -- if we changed values in *.ufo */
	for (i = 0; i < MAX_CAP; i++)
		if (base->capacities[i].cur > base->capacities[i].max)
			Com_Printf("B_ResetAllStatusAndCapacities: Warning, capacity of %i is bigger than maximum capacity\n", i);
}

#ifdef DEBUG
/**
 * @brief Recalculate status and capacities
 * @note function called with debug_basereset or after loading
 */
static void B_ResetAllStatusAndCapacities_f (void)
{
	int baseIdx;

	for (baseIdx = 0; baseIdx < MAX_BASES; baseIdx++) {
		base_t *base = B_GetFoundedBaseByIDX(baseIdx);
		if (!base)
			continue;

		/* set buildingStatus[] and capacities.max values */
		B_ResetAllStatusAndCapacities(base, qfalse);
	}
}
#endif

/**
 * @brief Actions to perform when destroying one hangar.
 * @param[in] base Pointer to the base where hangar is destroyed.
 * @param[in] buildingType Type of hangar: B_SMALL_HANGAR for small hangar, B_HANGAR for large hangar
 * @note called when player destroy its building or hangar is destroyed during base attack.
 * @note These actions will be performed after we actually remove the building.
 * @pre we checked before calling this function that all parameters are valid.
 * @pre building is not under construction.
 * @sa B_BuildingDestroy_f
 * @todo If player choose to destroy the building, a popup should ask him if he wants to sell aircraft in it.
 */
static void B_RemoveAircraftExceedingCapacity (base_t* base, buildingType_t buildingType)
{
	baseCapacities_t capacity;
	int aircraftIdx;
	aircraft_t *awayAircraft[MAX_AIRCRAFT];
	int numawayAircraft, randomNum;

	memset(awayAircraft, 0, sizeof(awayAircraft));

	/* destroy aircraft only if there's not enough hangar (hangar is already destroyed) */
	capacity = B_GetCapacityFromBuildingType(buildingType);
	if (base->capacities[capacity].cur <= base->capacities[capacity].max)
		return;

	/* destroy one aircraft (must not be sold: may be destroyed by aliens) */
	for (aircraftIdx = 0, numawayAircraft = 0; aircraftIdx < base->numAircraftInBase; aircraftIdx++) {
		const int aircraftSize = base->aircraft[aircraftIdx].size;
		switch (aircraftSize) {
		case AIRCRAFT_SMALL:
			if (buildingType != B_SMALL_HANGAR)
				continue;
			break;
		case AIRCRAFT_LARGE:
			if (buildingType != B_HANGAR)
				continue;
			break;
		default:
			Sys_Error("B_RemoveAircraftExceedingCapacity: Unkown type of aircraft '%i'\n", aircraftSize);
		}

		/** @todo move aircraft being transfered to the destBase */

		/* Only aircraft in hangar will be destroyed by hangar destruction */
		if (!AIR_IsAircraftInBase(&base->aircraft[aircraftIdx])) {
			if (AIR_IsAircraftOnGeoscape(&base->aircraft[aircraftIdx]))
				awayAircraft[numawayAircraft++] = &base->aircraft[aircraftIdx];
			continue;
		}

		/* Remove aircraft and aircraft items, but do not fire employees */
		AIR_DeleteAircraft(base, &base->aircraft[aircraftIdx]);
		awayAircraft[numawayAircraft++] = NULL;
		return;
	}

	if (!numawayAircraft)
		return;
	/* All aircraft are away from base, pick up one and change it's homebase */
	randomNum = rand() % numawayAircraft;
	if (!CL_DisplayHomebasePopup(awayAircraft[randomNum], qfalse)) {
		/* No base can hold this aircraft
		 @todo fixme Better solution ? */
		AIR_DeleteAircraft(awayAircraft[randomNum]->homebase, awayAircraft[randomNum]);
	}
}

/**
 * @brief On destroy function for several building type.
 * @note this function is only used for sanity checks, and send to related function depending on building type.
 * @pre Functions below will be called AFTER the building is actually destroyed.
 * @sa B_BuildingDestroy_f
 */
static void B_BuildingOnDestroy_f (void)
{
	int baseIdx, buildingType;
	base_t *base;

	if (Cmd_Argc() < 3) {
		Com_Printf("Usage: %s <baseIdx> <buildingType>\n", Cmd_Argv(0));
		return;
	}

	buildingType = atoi(Cmd_Argv(2));
	if (buildingType < 0 || buildingType >= MAX_BUILDING_TYPE) {
		Com_Printf("B_BuildingOnDestroy_f: buildingType '%i' outside limits\n", buildingType);
		return;
	}

	baseIdx = atoi(Cmd_Argv(1));

	if (baseIdx < 0 || baseIdx >= MAX_BASES) {
		Com_Printf("B_BuildingOnDestroy_f: %i is outside bounds\n", baseIdx);
		return;
	}

	base = B_GetFoundedBaseByIDX(baseIdx);
	if (base) {
		switch (buildingType) {
		case B_WORKSHOP:
			PR_UpdateProductionCap(base);
			break;
		case B_STORAGE:
			INV_RemoveItemsExceedingCapacity(base);
			break;
		case B_ALIEN_CONTAINMENT:
			if (base->capacities[CAP_ALIENS].cur - base->capacities[CAP_ALIENS].max > 0)
				AL_RemoveAliens(base, NULL, (base->capacities[CAP_ALIENS].cur - base->capacities[CAP_ALIENS].max), AL_RESEARCH);
			break;
		case B_LAB:
			RS_RemoveScientistsExceedingCapacity(base);
			break;
		case B_HANGAR: /* the Dropship Hangar */
		case B_SMALL_HANGAR:
			B_RemoveAircraftExceedingCapacity(base, buildingType);
			break;
		case B_UFO_HANGAR:
		case B_UFO_SMALL_HANGAR:
			INV_RemoveUFOsExceedingCapacity(base, buildingType);
			break;
		case B_QUARTERS:
			E_DeleteEmployeesExceedingCapacity(base);
			break;
		case B_ANTIMATTER:
			INV_RemoveAntimatterExceedingCapacity(base);
			break;
		default:
			/* handled in a seperate function, or number of buildings have no impact
			 * on how the building works */
			break;
		}
	} else
		Com_Printf("B_BuildingOnDestroy_f: base %i is not founded\n", baseIdx);
}

/**
 * @brief Removes a building from the given base
 * @param[in] base Base to remove the building in
 * @param[in] building The building to remove
 * @note Also updates capacities and sets the hasBuilding[] values in base_t
 * @sa B_BuildingDestroy_f
 */
qboolean B_BuildingDestroy (base_t* base, building_t* building)
{
	const buildingType_t buildingType = building->buildingType;
	const building_t const *template = building->tpl;	/**< Template of the removed building */
	const qboolean onDestroyCommand = (building->onDestroy[0] != '\0') && (building->buildingStatus == B_STATUS_WORKING);
	baseCapacities_t cap = MAX_CAP; /* init but don't set to first value of enum */
	qboolean test;

	/* Don't allow to destroy an entrance. */
	if (buildingType == B_ENTRANCE)
		return qfalse;

	if (!base->map[(int)building->pos[0]][(int)building->pos[1]].building
	 || base->map[(int)building->pos[0]][(int)building->pos[1]].building != building) {
		assert(0);
		return qfalse;
	}

	/* Remove the building from the base map */
	if (building->needs) {
		/* "Child" building is always right to the "parent" building". */
		base->map[(int)building->pos[0]][((int)building->pos[1]) + 1].building = NULL;
	}
	base->map[(int)building->pos[0]][(int)building->pos[1]].building = NULL;

	building->buildingStatus = B_STATUS_NOT_SET;

	/* Update buildingCurrent */
	if (base->buildingCurrent > building)
		base->buildingCurrent--;
	else if (base->buildingCurrent == building)
		base->buildingCurrent = NULL;

	{
		int         const base_idx  = base->idx;
		building_t* const buildings = gd.buildings[base_idx];
		int         const idx       = building->idx;
		int               cntBldgs;
		int               i;

		REMOVE_ELEM(buildings, idx, gd.numBuildings[base_idx]);

		/* Update the link of other buildings */
		cntBldgs = gd.numBuildings[base_idx];
		for (i = 0; i < cntBldgs; i++)
			if (buildings[i].idx >= idx) {
				buildings[i].idx--;
				base->map[(int)buildings[i].pos[0]][(int)buildings[i].pos[1]].building = &buildings[i];
				if (buildings[i].needs)
					base->map[(int)buildings[i].pos[0]][(int)buildings[i].pos[1] + 1].building = &buildings[i];
			}

		building = NULL;
	}
	/** @note Don't use the building pointer after this point - it's zeroed. */

	test = qfalse;

	if (buildingType != B_MISC && buildingType != MAX_BUILDING_TYPE) {
		if (B_GetNumberOfBuildingsInBaseByBuildingType(base, buildingType) <= 0) {
			/* there is no more building of this type */
			B_SetBuildingStatus(base, buildingType, qfalse);
			/* check if this has an impact on other buildings */
			B_UpdateStatusBuilding(base, buildingType, qfalse);
			/* we may have changed status of several building: update all capacities */
			B_UpdateBaseCapacities(MAX_CAP, base);
		} else {
			/* there is still at least one other building of the same type in base: just update capacity */
			cap = B_GetCapacityFromBuildingType(buildingType);
			if (cap != MAX_CAP)
				B_UpdateBaseCapacities(cap, base);
		}
	}

	B_BaseMenuInit(base);

	/* call ondestroy trigger only if building is not under construction
	 * (we do that after base capacity has been updated) */
	if (onDestroyCommand) {
		Com_DPrintf(DEBUG_CLIENT, "B_BuildingDestroy: %s %i %i;\n",
			template->onDestroy, base->idx, buildingType);
		Cmd_ExecuteString(va("%s %i %i;", template->onDestroy, base->idx, buildingType));
	}

	return qtrue;
}

/**
 * @brief Destroy a base.
 * @param[in] base Pointer to base to be destroyed.
 * @note If you want to sell items or unhire employees, you should do it before
 * calling this function - they are going to be killed / destroyed.
 */
void CL_BaseDestroy (base_t *base)
{
	int buildingIdx;

	assert(base);

	CP_MissionNotifyBaseDestroyed(base);

	/* do a reverse loop as buildings are going to be destroyed */
	for (buildingIdx = gd.numBuildings[base->idx] - 1; buildingIdx >= 0; buildingIdx--) {
		B_BuildingDestroy(base, &gd.buildings[base->idx][buildingIdx]);
	}
}

#ifdef DEBUG
/**
 * @brief Debug command for destroying a base.
 * @param[in] base index to be destroyed.
 */
static void CL_BaseDestroy_f (void)
{
	int baseIdx;
	base_t *base;

	if (Cmd_Argc() < 2) {
		Com_Printf("Usage: %s <baseIdx>\n", Cmd_Argv(0));
		return;
	}

	baseIdx = atoi(Cmd_Argv(1));

	if (baseIdx < 0 || baseIdx >= MAX_BASES) {
		Com_Printf("CL_BaseDestroy_f: baseIdx %i is outside bounds\n", baseIdx);
		return;
	}

	base = B_GetFoundedBaseByIDX(baseIdx);
	if (!base) {
		Com_Printf("CL_BaseDestroy_f: Base %i not founded\n", baseIdx);
		return;
	}

	CL_BaseDestroy(base);
}
#endif

/**
 * @brief We are doing the real destroy of a building here
 * @sa B_BuildingDestroy
 * @sa B_NewBuilding
 */
static void B_BuildingDestroy_f (void)
{
	if (!baseCurrent || !baseCurrent->buildingCurrent)
		return;

	B_BuildingDestroy(baseCurrent, baseCurrent->buildingCurrent);

	B_ResetBuildingCurrent(baseCurrent);
}

/**
 * @brief Mark a building for destruction - you only have to confirm it now
 * @note Also calls the ondestroy trigger
 */
void B_MarkBuildingDestroy (base_t* base, building_t* building)
{
	int cap;
	assert(base);

	/* you can't destroy buildings if base is under attack */
	if (base->baseStatus == BASE_UNDER_ATTACK) {
		Com_sprintf(popupText, sizeof(popupText), _("Base is under attack, you can't destroy buildings !"));
		MN_Popup(_("Notice"), popupText);
		return;
	}

	assert(building);
	cap = B_GetCapacityFromBuildingType(building->buildingType);
	/* store the pointer to the building you wanna destroy */
	base->buildingCurrent = building;

	/** @todo: make base destroyable by destroying entrance */
	if (building->buildingType == B_ENTRANCE){
		MN_Popup(_("Destroy Entrance"), _("You cannot destroy the entrance of the base!"));
		return;
	}

	if (building->buildingStatus == B_STATUS_WORKING) {
		switch (building->buildingType) {
		case B_HANGAR:
		case B_SMALL_HANGAR:
			if (base->capacities[cap].cur >= base->capacities[cap].max) {
				MN_PopupButton(_("Destroy Hangar"), _("If you destroy this hangar, you will also destroy the aircraft inside.\nAre you sure you want to destroy this building?"),
					"mn_pop;mn_push aircraft;aircraft_select;", _("Go to hangar"), _("Go to hangar without destroying building"),
					"building_destroy;mn_pop;", _("Destroy"), _("Destroy the building"),
					(gd.numBases > 1) ? "mn_pop;mn_push transfer;" : NULL, (gd.numBases > 1) ? _("Transfer") : NULL,
					_("Go to transfer menu without destroying the building"));
				return;
			}
			break;
		case B_QUARTERS:
			if (base->capacities[cap].cur + building->capacity > base->capacities[cap].max) {
				MN_PopupButton(_("Destroy Quarter"), _("If you destroy this Quarters, every employee inside will be killed.\nAre you sure you want to destroy this building?"),
					"mn_pop;mn_push employees;employee_list 0;", _("Dismiss"), _("Go to hiring menu without destroying building"),
					"building_destroy;mn_pop;", _("Destroy"), _("Destroy the building"),
					(gd.numBases > 1) ? "mn_pop;mn_push transfer;" : NULL, (gd.numBases > 1) ? _("Transfer") : NULL,
					_("Go to transfer menu without destroying the building"));
				return;
			}
			break;
		case B_STORAGE:
			if (base->capacities[cap].cur + building->capacity > base->capacities[cap].max) {
				MN_PopupButton(_("Destroy Storage"), _("If you destroy this Storage, every items inside will be destroyed.\nAre you sure you want to destroy this building?"),
					"mn_pop;mn_push buy;buy_type *mn_itemtype", _("Go to storage"), _("Go to buy/sell menu without destroying building"),
					"building_destroy;mn_pop;", _("Destroy"), _("Destroy the building"),
					(gd.numBases > 1) ? "mn_pop;mn_push transfer;" : NULL, (gd.numBases > 1) ? _("Transfer") : NULL,
					_("Go to transfer menu without destroying the building"));
				return;
			}
			break;
		default:
			break;
		}
	}

	MN_PopupButton(_("Destroy building"), _("Are you sure you want to destroy this building?"),
		NULL, NULL, NULL,
		"building_destroy;mn_pop;", _("Destroy"), _("Destroy the building"),
		NULL, NULL, NULL);
}

/**
 * @brief Displays the status of a building for baseview.
 * @note updates the cvar mn_building_status which is used in the building
 * construction menu to display the status of the given building
 * @note also script command function binding for 'building_status'
 */
void B_BuildingStatus (const base_t* base, const building_t* building)
{
	int numberOfBuildings = 0;

	assert(building);
	assert(base);

	Cvar_Set("mn_building_status", _("Not set"));

	switch (building->buildingStatus) {
	case B_STATUS_NOT_SET:
		numberOfBuildings = B_GetNumberOfBuildingsInBaseByTemplate(base, building->tpl);
		if (numberOfBuildings >= 0)
			Cvar_Set("mn_building_status", va(_("Already %i in base"), numberOfBuildings));
		break;
	case B_STATUS_UNDER_CONSTRUCTION:
		{
			/** @todo Was this planned to be used anywhere (e.g. for B_STATUS_UNDER_CONSTRUCTION text)
			 * or was it removed intentionally?
			 * const int daysLeft = building->timeStart + building->buildTime - ccs.date.day; */
			Cvar_Set("mn_building_status", "");
		}
		break;
	case B_STATUS_CONSTRUCTION_FINISHED:
		Cvar_Set("mn_building_status", _("Construction finished"));
		break;
	case B_STATUS_WORKING:
		Cvar_Set("mn_building_status", _("Working 100%"));
		break;
	case B_STATUS_DOWN:
		Cvar_Set("mn_building_status", _("Down"));
		break;
	default:
		break;
	}
}

/**
 * @brief Console callback for B_BuildingStatus
 * @sa B_BuildingStatus
 */
static void B_BuildingStatus_f (void)
{
	/* maybe someone called this command before the buildings are parsed?? */
	if (!baseCurrent || !baseCurrent->buildingCurrent)
		return;

	B_BuildingStatus(baseCurrent, baseCurrent->buildingCurrent);
}

/**
 * @brief  Hires some employees of appropriate type for a building
 * @param[in] building in which building
 * @param[in] num how many employees, if -1, hire building->maxEmployees
 * @sa B_SetUpBase
 */
static void B_HireForBuilding (base_t* base, building_t * building, int num)
{
	if (num < 0)
		num = building->maxEmployees;

	if (num) {
		employeeType_t employeeType;
		switch (building->buildingType) {
		case B_WORKSHOP:
			employeeType = EMPL_WORKER;
			break;
		case B_LAB:
			employeeType = EMPL_SCIENTIST;
			break;
		case B_HANGAR: /* the Dropship Hangar */
			employeeType = EMPL_SOLDIER;
			break;
		case B_MISC:
			Com_DPrintf(DEBUG_CLIENT, "B_HireForBuilding: Misc building type: %i with employees: %i.\n", building->buildingType, num);
			return;
		default:
			Com_DPrintf(DEBUG_CLIENT, "B_HireForBuilding: Unknown building type: %i.\n", building->buildingType);
			return;
		}
		/* don't try to hire more that available - see E_CreateEmployee */
		if (num > gd.numEmployees[employeeType])
			num = gd.numEmployees[employeeType];
		for (;num--;) {
			assert(base);
			if (!E_HireEmployeeByType(base, employeeType)) {
				Com_DPrintf(DEBUG_CLIENT, "B_HireForBuilding: Hiring %i employee(s) of type %i failed.\n", num, employeeType);
				return;
			}
		}
	}
}

/**
 * @brief Updates base status for particular buildings as well as capacities.
 * @param[in] building Pointer to building.
 * @param[in] base Pointer to base with given building.
 * @param[in] status Enum of buildingStatus_t which is status of given building.
 * @note This function checks whether a building has B_STATUS_WORKING status, and
 * then updates base status for particular buildings and base capacities.
 */
static void B_UpdateAllBaseBuildingStatus (building_t* building, base_t* base, buildingStatus_t status)
{
	qboolean test;
	buildingStatus_t oldstatus;

	assert(base);
	assert(building);

	oldstatus = building->buildingStatus;
	building->buildingStatus = status;

	/* we update the status of the building (we'll call this building building 1) */
	test = B_CheckUpdateBuilding(building, base);
	if (test)
		B_UpdateOneBaseBuildingStatusOnEnable(building->buildingType, base);

	/* now, the status of this building may have changed the status of other building.
	 * We check that, but only for buildings which needed building 1 */
	if (test) {
		B_UpdateStatusBuilding(base, building->buildingType, qtrue);
		/* we may have changed status of several building: update all capacities */
		B_UpdateBaseCapacities(MAX_CAP, base);
	} else {
		/* no other status than status of building 1 has been modified
		 * update only status of building 1 */
		const int cap = B_GetCapacityFromBuildingType(building->buildingType);
		if (cap != MAX_CAP)
			B_UpdateBaseCapacities(cap, base);
	}

	/** @todo this should be an user option defined in Game Options. */
	if (oldstatus == B_STATUS_UNDER_CONSTRUCTION && (status == B_STATUS_CONSTRUCTION_FINISHED || status == B_STATUS_WORKING)) {
		if (B_CheckBuildingDependencesStatus(base, building))
			CL_GameTimeStop();
	} else {
		CL_GameTimeStop();
	}
}

/**
 * @brief Build starting building in the first base, and hire employees.
 * @param[in,out] base The base to put the new building into
 * @param[in] template The building template to create a new building with
 * @param[in] hire Hire employees for the building we create from the template
 * @param[in] pos The position on the base grid
 */
static void B_AddBuildingToBasePos (base_t *base, const building_t const *template, qboolean hire, const vec2_t pos)
{
	building_t *buildingNew;		/**< new building in base (not a template) */

	/* fake a click to basemap */
	buildingNew = B_SetBuildingByClick(base, template, (int)pos[0], (int)pos[1]);
	B_UpdateAllBaseBuildingStatus(buildingNew, base, B_STATUS_WORKING);
	Com_DPrintf(DEBUG_CLIENT, "Base %i new building:%s at (%.0f:%.0f)\n", base->idx, buildingNew->id, buildingNew->pos[0], buildingNew->pos[1]);

	/* update the building-list */
	B_BuildingInit(base);

	if (hire)
		B_HireForBuilding(base, buildingNew, -1);

	/* now call the onconstruct trigger */
	if (buildingNew->onConstruct[0] != '\0') {
		Com_DPrintf(DEBUG_CLIENT, "B_SetUpBase: %s %i;\n", buildingNew->onConstruct, base->idx);
		Cmd_ExecuteString(va("%s %i;", buildingNew->onConstruct, base->idx));
	}
}

/**
 * @brief Build starting building in the first base, and hire employees (calls B_AddBuildingToBasePos).
 * @param[in,out] base The base to put the new building into
 * @param[in] template The building template to create a new building with
 * @param[in] hire Hire employees for the building we create from the template
 * @sa B_AddBuildingToBasePos
 * @sa B_SetUpFirstBase
 */
static inline void B_AddBuildingToBase (base_t *base, const building_t const *template, qboolean hire)
{
	B_AddBuildingToBasePos(base, template, hire, template->pos);
}

/**
 * @brief Setup buildings and equipment for first base
 * @param[in,out] base The base to set up
 * @param[in] hire Hire employees for the building we create from the template
 * @param[in] buildings Add buildings to the initial base
 * @sa B_SetUpBase
 */
static void B_SetUpFirstBase (base_t* base, qboolean hire, qboolean buildings)
{
	assert(curCampaign);
	assert(curCampaign->firstBaseTemplate[0]);

	if (buildings) {
		int i;
		/* get template for base */
		const baseTemplate_t *template = B_GetBaseTemplate(curCampaign->firstBaseTemplate);

		/* find each building in the template */
		for (i = 0; i < template->numBuildings; ++i) {
			vec2_t pos;
			Vector2Set(pos, template->buildings[i].posX, template->buildings[i].posY);
			B_AddBuildingToBasePos(base, template->buildings[i].building, hire, pos);
		}

		/* Add aircraft to the first base */
		/** @todo move aircraft to .ufo */
		/* buy two first aircraft and hire pilots for them. */
		if (B_GetBuildingStatus(base, B_HANGAR)) {
			aircraft_t *aircraft = AIR_GetAircraft("craft_drop_firebird");
			if (!aircraft)
				Sys_Error("Could not find craft_drop_firebird definition");
			AIR_NewAircraft(base, "craft_drop_firebird");
			CL_UpdateCredits(ccs.credits - aircraft->price);
			if (hire) {
				if (!E_HireEmployeeByType(base, EMPL_PILOT)) {
					Com_DPrintf(DEBUG_CLIENT, "B_SetUpFirstBase: Hiring pilot failed.\n");
				}
			}
		}
		if (B_GetBuildingStatus(base, B_SMALL_HANGAR)) {
			aircraft_t *aircraft = AIR_GetAircraft("craft_inter_stiletto");
			if (!aircraft)
				Sys_Error("Could not find craft_inter_stiletto definition");
			AIR_NewAircraft(base, "craft_inter_stiletto");
			CL_UpdateCredits(ccs.credits - aircraft->price);
			if (hire) {
				if (!E_HireEmployeeByType(base, EMPL_PILOT)) {
					Com_DPrintf(DEBUG_CLIENT, "B_SetUpFirstBase: Hiring pilot failed.\n");
				}
			}
		}

		/* initial base equipment */
		INV_InitialEquipment(base, curCampaign, hire);

		/* Auto equip interceptors with weapons and ammos */
		for (i = 0; i < base->numAircraftInBase; i++) {
			aircraft_t *aircraft = &base->aircraft[i];
			assert(aircraft);
			if (aircraft->type == AIRCRAFT_INTERCEPTOR)
				AIM_AutoEquipAircraft(aircraft);
		}
		CL_GameTimeFast();
		CL_GameTimeFast();
	} else {
		/* if no autobuild, set up zero build time for the first base */
		ccs.instant_build = 1;
	}
}

/**
 * @brief Setup new base
 * @param[in,out] base The base to set up
 * @param[in] hire Hire employees for the building we create from the template
 * @param[in] buildings Add buildings to the initial base
 * @sa CL_NewBase
 * @sa B_SetUpFirstBase
 */
void B_SetUpBase (base_t* base, qboolean hire, qboolean buildings)
{
	int i;
	const int newBaseAlienInterest = 1.0f;

	assert(base);
	/* Reset current capacities. */
	for (i = 0; i < MAX_CAP; i++)
		base->capacities[i].cur = 0;

	/* update the building-list */
	B_BuildingInit(base);
	Com_DPrintf(DEBUG_CLIENT, "Set up for %i\n", base->idx);

	/* this cvar is used for disabling the base build button on geoscape
	 * if MAX_BASES was reached */
	Cvar_Set("mn_base_count", va("%i", gd.numBases));

	base->numAircraftInBase = 0;

	/* setup for first base */
	/** @todo this will propably also be called if all player bases are
	 * destroyed (mimics old behaviour), do we want this? */
	if (gd.numBases == 1) {
		B_SetUpFirstBase(base, hire, buildings);
	}

	/* add auto build buildings if it's not the first base */
	if (gd.numBases > 1 && buildings) {
		for (i = 0; i < gd.numBuildingTemplates; i++) {
			if (gd.buildingTemplates[i].autobuild) {
				B_AddBuildingToBase(base, &gd.buildingTemplates[i], hire);
			}
		}
	}

	if (!buildings) {
		/* we need to set up the entrance in case autobuild is off */
		for (i = 0; i < gd.numBuildingTemplates; ++i) {
			building_t* entrance = &gd.buildingTemplates[i];
			if (entrance->buildingType == B_ENTRANCE) {
				/* set up entrance to base */
				vec2_t pos;
				Vector2Set(pos, rand() % BASE_SIZE, rand() % BASE_SIZE);
				B_AddBuildingToBasePos(base, entrance, hire, pos);

				/* we are done here */
				i = gd.numBuildingTemplates;
			}
		}
	}

	/* Create random blocked fields in the base.
	 * The first base never has blocked fields so we skip it. */
	if (base->idx > 0) {
		const int j = round ((frand() * (MAX_BLOCKEDFIELDS - MIN_BLOCKEDFIELDS)) + MIN_BLOCKEDFIELDS);
		for (i = 0; i < j; i++) {
			/* Note that the rightmost column (containing the entrance) should never contain any blocked tiles, lest the entrance be boxed in. */
			baseBuildingTile_t *mapPtr = &base->map[rand() % BASE_SIZE][rand() % (BASE_SIZE - 1)];
			/* set this field to invalid if there is no building yet */
			if (!mapPtr->building)
				mapPtr->blocked = qtrue;
		}
	}

	if (B_GetNumberOfBuildingsInBaseByBuildingType(base, B_ENTRANCE)) {
		/* Set hasBuilding[B_ENTRANCE] to correct value, because it can't be updated afterwards.*/
		B_SetBuildingStatus(base, B_ENTRANCE, qtrue);
	} else {
		/* base can't start without an entrance, because this is where the aliens will arrive during base attack */
		/* autobuild and base templates should contain a base entrance */
		Sys_Error("B_SetUpBase: A new base should have an entrance.");
	}

	/* a new base is not discovered (yet) */
	base->alienInterest = newBaseAlienInterest;

	/* intialise hit points */
	base->batteryDamage = MAX_BATTERY_DAMAGE;
	base->baseDamage = MAX_BASE_DAMAGE;
	BDEF_InitialiseBaseSlots(base);

	/* Reset Radar range */
	RADAR_Initialise(&(base->radar), 0.0f, 1.0f, qtrue);
}

/**
 * @brief Returns the building in the global building-types list that has the unique name buildingID.
 * @param[in] buildingName The unique id of the building (building_t->id).
 * @return building_t If a building was found it is returned, if no id was give the current building is returned, otherwise->NULL.
 */
building_t *B_GetBuildingTemplate (const char *buildingName)
{
	int i = 0;

	assert(buildingName);
	for (i = 0; i < gd.numBuildingTemplates; i++)
		if (!Q_strcasecmp(gd.buildingTemplates[i].id, buildingName))
			return &gd.buildingTemplates[i];

	Com_Printf("Building %s not found\n", buildingName);
	return NULL;
}

/**
 * @brief Returns the baseTemplate in the global baseTemplate list that has the unique name baseTemplateID.
 * @param[in] baseTemplateName The unique id of the building (baseTemplate_t->name).
 * @return baseTemplate_t If a Template was found it is returned, otherwise->NULL.
 */
const baseTemplate_t *B_GetBaseTemplate (const char *baseTemplateName)
{
	int i = 0;

	assert(baseTemplateName);
	for (i = 0; i < gd.numBaseTemplates; i++)
		if (!Q_strcasecmp(gd.baseTemplates[i].name, baseTemplateName))
			return &gd.baseTemplates[i];

	Com_Printf("Base Template %s not found\n", baseTemplateName);
	return NULL;
}

/**
 * @brief Checks whether you have enough credits to build this building
 * @param costs buildcosts of the building
 * @return qboolean true - enough credits
 * @return qboolean false - not enough credits
 *
 * @sa B_ConstructBuilding
 * @sa B_NewBuilding
 * Checks whether the given costs are bigger than the current available credits
 */
static inline qboolean B_CheckCredits (int costs)
{
	if (costs > ccs.credits)
		return qfalse;
	return qtrue;
}

/**
 * @brief Builds new building. And checks whether the player has enough credits
 * to construct the current selected building before starting construction.
 * @sa B_MarkBuildingDestroy
 * @sa B_CheckCredits
 * @sa CL_UpdateCredits
 * @return qboolean
 * @sa B_NewBuilding
 * @param[in,out] base The base to construct the building in
 * @param[in,out] building The building to construct
 * @param[in,out] secondBuildingPart The second building part in case of e.g. big hangars
 */
static qboolean B_ConstructBuilding (base_t* base, building_t *building, building_t *secondBuildingPart)
{
	/* maybe someone call this command before the buildings are parsed?? */
	if (!base || !building)
		return qfalse;

	/* enough credits to build this? */
	if (!B_CheckCredits(building->fixCosts)) {
		Com_DPrintf(DEBUG_CLIENT, "B_ConstructBuilding: Not enough credits to build: '%s'\n", building->id);
		B_ResetBuildingCurrent(base);
		return qfalse;
	}

	Com_DPrintf(DEBUG_CLIENT, "Construction of %s is starting\n", building->id);

	/* second building part */
	if (secondBuildingPart)
		secondBuildingPart->buildingStatus = B_STATUS_UNDER_CONSTRUCTION;

	if (!ccs.instant_build) {
		building->buildingStatus = B_STATUS_UNDER_CONSTRUCTION;
		building->timeStart = ccs.date.day;
	} else {
		/* call the onconstruct trigger */
		if (building->onConstruct[0] != '\0') {
			Com_DPrintf(DEBUG_CLIENT, "B_SetUpBase: %s %i;\n", building->onConstruct, base->idx);
			Cbuf_AddText(va("%s %i;", building->onConstruct, base->idx));
		}
		B_UpdateAllBaseBuildingStatus(building, base, B_STATUS_WORKING);
	}

	CL_UpdateCredits(ccs.credits - building->fixCosts);
	B_BaseMenuInit(base);
	return qtrue;
}

/**
 * @brief Build new building.
 * @param[in,out] base The base to construct the building in
 * @param[in,out] building The building to construct
 * @param[in,out] secondBuildingPart The second building part in case of e.g. big hangars
 * @sa B_MarkBuildingDestroy
 * @sa B_ConstructBuilding
 */
static void B_NewBuilding (base_t* base, building_t *building, building_t *secondBuildingPart)
{
	/* maybe someone call this command before the buildings are parsed?? */
	if (!base || !building)
		return;

	if (building->buildingStatus < B_STATUS_UNDER_CONSTRUCTION)
		/* credits are updated in the construct function */
		if (B_ConstructBuilding(base, building, secondBuildingPart)) {
			B_BuildingStatus(base, building);
			Com_DPrintf(DEBUG_CLIENT, "B_NewBuilding: building->buildingStatus = %i\n", building->buildingStatus);
		}
}

/**
 * @brief Set the currently selected building.
 * @param[in,out] base The base to place the building in
 * @param[in] template The template of the building to place at the given location
 * @param[in] row Set building to row
 * @param[in] col Set building to col
 * @return building created in base (this is not a building template)
 */
building_t* B_SetBuildingByClick (base_t *base, const building_t const *template, int row, int col)
{
#ifdef DEBUG
	if (!base)
		Sys_Error("no current base\n");
	if (!template)
		Sys_Error("no current building\n");
#endif
	if (!B_CheckCredits(template->fixCosts)) {
		MN_Popup(_("Notice"), _("Not enough credits to build this\n"));
		return NULL;
	}

	/* template should really be a template */
	assert(template == template->tpl);

	if (0 <= row && row < BASE_SIZE && 0 <= col && col < BASE_SIZE) {
		/* new building in base (not a template) */
		building_t *buildingNew = &gd.buildings[base->idx][gd.numBuildings[base->idx]];

		/* copy building from template list to base-buildings-list */
		*buildingNew = *template;

		/* self-link to building-list in base */
		buildingNew->idx = gd.numBuildings[base->idx];
		gd.numBuildings[base->idx]++;

		/* Link to the base. */
		buildingNew->base = base;

		if (base->map[row][col].blocked) {
			Com_DPrintf(DEBUG_CLIENT, "This base field is marked as invalid - you can't build here\n");
		} else if (!base->map[row][col].building) {
			building_t *secondBuildingPart = NULL;
			/* No building in this place */
			if (template->needs) {
				secondBuildingPart = B_GetBuildingTemplate(template->needs);	/* template link */

				if (col + 1 == BASE_SIZE) {
					if (base->map[row][col - 1].building
					 || base->map[row][col - 1].blocked) {
						Com_DPrintf(DEBUG_CLIENT, "Can't place this building here - the second part overlapped with another building or invalid field\n");
						return NULL;
					}
					col--;
				} else if (base->map[row][col + 1].building || base->map[row][col + 1].blocked) {
					if (base->map[row][col - 1].building
					 || base->map[row][col - 1].blocked
					 || !col) {
						Com_DPrintf(DEBUG_CLIENT, "Can't place this building here - the second part overlapped with another building or invalid field\n");
						return NULL;
					}
					col--;
				}

				base->map[row][col + 1].building = buildingNew;
				/* where is this building located in our base? */
				secondBuildingPart->pos[1] = col + 1;
				secondBuildingPart->pos[0] = row;
			}
			/* Credits are updated here, too */
			B_NewBuilding(base, buildingNew, secondBuildingPart);

			base->map[row][col].building = buildingNew;

			/* where is this building located in our base? */
			buildingNew->pos[0] = row;
			buildingNew->pos[1] = col;

			B_ResetBuildingCurrent(base);
			B_BuildingInit(base);	/* update the building-list */

			return buildingNew;
		} else {
			Com_DPrintf(DEBUG_CLIENT, "There is already a building\n");
			Com_DPrintf(DEBUG_CLIENT, "Building: %s at (row:%i, col:%i)\n", base->map[row][col].building->id, row, col);
		}
	} else
		Com_DPrintf(DEBUG_CLIENT, "Invalid coordinates\n");

	return NULL;
}

#define MAX_BUILDING_INFO_TEXT_LENGTH 512

/**
 * @brief Draws a building.
 */
static void B_DrawBuilding (base_t* base, building_t* building)
{
	static char buildingText[MAX_BUILDING_INFO_TEXT_LENGTH];

	/* maybe someone call this command before the buildings are parsed?? */
	if (!base || !building)
		return;

	*buildingText = '\0';

	B_BuildingStatus(base, building);

	Com_sprintf(buildingText, sizeof(buildingText), "%s\n", _(building->name));

	if (building->buildingStatus < B_STATUS_UNDER_CONSTRUCTION && building->fixCosts)
		Com_sprintf(buildingText, sizeof(buildingText), _("Costs:\t%i c\n"), building->fixCosts);

	if (building->buildingStatus == B_STATUS_UNDER_CONSTRUCTION)
		Q_strcat(buildingText, va(ngettext("%i Day to build\n", "%i Days to build\n", building->buildTime), building->buildTime), sizeof(buildingText));

	if (building->varCosts)
		Q_strcat(buildingText, va(_("Running costs:\t%i c\n"), building->varCosts), sizeof(buildingText));

	if (building->dependsBuilding)
		Q_strcat(buildingText, va(_("Needs:\t%s\n"), _(building->dependsBuilding->name)), sizeof(buildingText));

	if (building->name)
		Cvar_Set("mn_building_name", _(building->name));

	if (building->image)
		Cvar_Set("mn_building_image", building->image);
	else
		Cvar_Set("mn_building_image", "base/empty");

	/* link into menu text array */
	mn.menuText[TEXT_BUILDING_INFO] = buildingText;
}

/**
 * @brief Handles the list of constructable buildings.
 * @param[in] base The base to update the building list for
 * @param[in] building Add this building to the construction list
 * @note Called everytime a building was constructed and thus maybe other buildings
 * get available. The content is updated everytime B_BuildingInit is called
 * (i.e everytime the buildings-list is displayed/updated)
 */
static void B_BuildingAddToList (base_t *base, building_t *building)
{
	int count;
	assert(base);
	assert(building);
	assert(building->name);

	count = LIST_Count(base->buildingList);
	LIST_AddPointer(&base->buildingList, _(building->name));
	buildingConstructionList[count] = building->tpl;
}


/**
 * @brief Counts the number of buildings of a particular type in a base.
 *
 * @param[in] base Which base to count in.
 * @param[in] tpl The template type in the gd.buildingTemplates list.
 * @return The number of buildings.
 * @return -1 on error (e.g. base index out of range)
 */
int B_GetNumberOfBuildingsInBaseByTemplate (const base_t *base, const building_t *tpl)
{
	int i;
	int NumberOfBuildings = 0;

	if (!base) {
		Com_Printf("B_GetNumberOfBuildingsInBaseByTemplate: No base given!\n");
		return -1;
	}

	if (!tpl) {
		Com_Printf("B_GetNumberOfBuildingsInBaseByTemplate: no building-type given!\n");
		return -1;
	}

	/* Check if the template really is one. */
	if (tpl != tpl->tpl) {
		Com_Printf("B_GetNumberOfBuildingsInBaseByTemplate: No building-type given as paramter. It's probably a normal building!\n");
		return -1;
	}

	for (i = 0; i < gd.numBuildings[base->idx]; i++) {
		if (gd.buildings[base->idx][i].tpl == tpl
		 && gd.buildings[base->idx][i].buildingStatus != B_STATUS_NOT_SET)
			NumberOfBuildings++;
	}
	return NumberOfBuildings;
}

/**
 * @brief Counts the number of buildings of a particular buuilding type in a base.
 *
 * @param[in] base Which base to count in.
 * @param[in] buildingType Building type value.
 * @return The number of buildings.
 * @return -1 on error (e.g. base index out of range)
 */
int B_GetNumberOfBuildingsInBaseByBuildingType (const base_t *base, const buildingType_t buildingType)
{
	int i;
	int NumberOfBuildings = 0;

	if (!base) {
		Com_Printf("B_GetNumberOfBuildingsInBaseByBuildingType: No base given!\n");
		return -1;
	}

	if (buildingType >= MAX_BUILDING_TYPE || buildingType < 0) {
		Com_Printf("B_GetNumberOfBuildingsInBaseByBuildingType: no sane building-type given!\n");
		return -1;
	}

	for (i = 0; i < gd.numBuildings[base->idx]; i++) {
		if (gd.buildings[base->idx][i].buildingType == buildingType
		 && gd.buildings[base->idx][i].buildingStatus != B_STATUS_NOT_SET)
			NumberOfBuildings++;
	}
	return NumberOfBuildings;
}

/**
 * @brief Update the building-list.
 * @sa B_BuildingInit_f
 */
static void B_BuildingInit (base_t* base)
{
	int i;

	/* maybe someone call this command before the bases are parsed?? */
	if (!base)
		return;

	Com_DPrintf(DEBUG_CLIENT, "B_BuildingInit: Updating b-list for '%s' (%i)\n", base->name, base->idx);
	Com_DPrintf(DEBUG_CLIENT, "B_BuildingInit: Buildings in base: %i\n", gd.numBuildings[base->idx]);

	/* delete the whole linked list - it's rebuild in the loop below */
	LIST_Delete(&base->buildingList);
	numBuildingConstructionList = 0;

	for (i = 0; i < gd.numBuildingTemplates; i++) {
		building_t *tpl = &gd.buildingTemplates[i];
		/* make an entry in list for this building */

		if (tpl->visible) {
			const int numSameBuildings = B_GetNumberOfBuildingsInBaseByTemplate(base, tpl);

			if (tpl->moreThanOne) {
				/* skip if limit of BASE_SIZE*BASE_SIZE exceeded */
				if (numSameBuildings >= BASE_SIZE * BASE_SIZE)
					continue;
			} else if (numSameBuildings > 0) {
				continue;
			}

			/* if the building is researched add it to the list */
			if (RS_IsResearched_ptr(tpl->tech)) {
				B_BuildingAddToList(base, tpl);
			} else {
				Com_DPrintf(DEBUG_CLIENT, "Building not researched yet %s (tech idx: %i)\n",
					tpl->id, tpl->tech ? tpl->tech->idx : 0);
			}
		}
	}
	if (base->buildingCurrent)
		B_DrawBuilding(base, base->buildingCurrent);

	mn.menuTextLinkedList[TEXT_BUILDINGS] = base->buildingList;
}

/**
 * @brief Script command binding for B_BuildingInit
 */
static void B_BuildingInit_f (void)
{
	if (!baseCurrent)
		return;
	B_BuildingInit(baseCurrent);
}

/**
 * @brief Opens the UFOpedia for the current selected building.
 */
static void B_BuildingInfoClick_f (void)
{
	if (baseCurrent && baseCurrent->buildingCurrent) {
		Com_DPrintf(DEBUG_CLIENT, "B_BuildingInfoClick_f: %s - %i\n",
			baseCurrent->buildingCurrent->id, baseCurrent->buildingCurrent->buildingStatus);
		UP_OpenWith(baseCurrent->buildingCurrent->pedia);
	}
}

/**
 * @brief Script function for clicking the building list text field.
 */
static void B_BuildingClick_f (void)
{
	int num, count;
	building_t *building;

	if (Cmd_Argc() < 2 || !baseCurrent) {
		Com_Printf("Usage: %s <arg>\n", Cmd_Argv(0));
		return;
	}

	/* which building? */
	num = atoi(Cmd_Argv(1));

	Com_DPrintf(DEBUG_CLIENT, "B_BuildingClick_f: listnumber %i base %i\n", num, baseCurrent->idx);

	count = LIST_Count(baseCurrent->buildingList);
	if (num > count || num < 0) {
		Com_DPrintf(DEBUG_CLIENT, "B_BuildingClick_f: max exceeded %i/%i\n", num, count);
		return;
	}

	building = buildingConstructionList[num];

	baseCurrent->buildingCurrent = building;
	B_DrawBuilding(baseCurrent, building);

	gd.baseAction = BA_NEWBUILDING;
}

/**
 * @brief Returns the building type for a given building identified by its building id
 * from the ufo script files
 * @sa B_ParseBuildings
 * @sa B_GetBuildingType
 * @note Do not use B_GetBuildingType here, this is also used for parsing the types!
 */
buildingType_t B_GetBuildingTypeByBuildingID (const char *buildingID)
{
	if (!Q_strncmp(buildingID, "lab", MAX_VAR)) {
		return B_LAB;
	} else if (!Q_strncmp(buildingID, "hospital", MAX_VAR)) {
		return B_HOSPITAL;
	} else if (!Q_strncmp(buildingID, "aliencont", MAX_VAR)) {
		return B_ALIEN_CONTAINMENT;
	} else if (!Q_strncmp(buildingID, "workshop", MAX_VAR)) {
		return B_WORKSHOP;
	} else if (!Q_strncmp(buildingID, "storage", MAX_VAR)) {
		return B_STORAGE;
	} else if (!Q_strncmp(buildingID, "hangar", MAX_VAR)) {
		return B_HANGAR;
	} else if (!Q_strncmp(buildingID, "smallhangar", MAX_VAR)) {
		return B_SMALL_HANGAR;
	} else if (!Q_strncmp(buildingID, "ufohangar", MAX_VAR)) {
		return B_UFO_HANGAR;
	} else if (!Q_strncmp(buildingID, "smallufohangar", MAX_VAR)) {
		return B_UFO_SMALL_HANGAR;
	} else if (!Q_strncmp(buildingID, "quarters", MAX_VAR)) {
		return B_QUARTERS;
	} else if (!Q_strncmp(buildingID, "workshop", MAX_VAR)) {
		return B_WORKSHOP;
	} else if (!Q_strncmp(buildingID, "power", MAX_VAR)) {
		return B_POWER;
	} else if (!Q_strncmp(buildingID, "command", MAX_VAR)) {
		return B_COMMAND;
	} else if (!Q_strncmp(buildingID, "amstorage", MAX_VAR)) {
		return B_ANTIMATTER;
	} else if (!Q_strncmp(buildingID, "entrance", MAX_VAR)) {
		return B_ENTRANCE;
	} else if (!Q_strncmp(buildingID, "missile", MAX_VAR)) {
		return B_DEFENCE_MISSILE;
	} else if (!Q_strncmp(buildingID, "radar", MAX_VAR)) {
		return B_RADAR;
	} else if (!Q_strncmp(buildingID, "teamroom", MAX_VAR)) {
		return B_TEAMROOM;
	}
	return MAX_BUILDING_TYPE;
}

/**
 * @brief Copies an entry from the building description file into the list of building types.
 * @note Parses one "building" entry in the basemanagement.ufo file and writes
 * it into the next free entry in bmBuildings[0], which is the list of buildings
 * in the first base (building_t).
 * @param[in] name Unique test-id of a building_t. This is parsed from "building xxx" -> id=xxx.
 * @param[in] text @todo document this ... It appears to be the whole following text that is part of the "building" item definition in .ufo.
 * @param[in] link Bool value that decides whether to link the tech pointer in or not
 * @sa CL_ParseScriptFirst (link is false here)
 * @sa CL_ParseScriptSecond (link it true here)
 */
void B_ParseBuildings (const char *name, const char **text, qboolean link)
{
	building_t *building;
	building_t *dependsBuilding;
	technology_t *tech_link;
	const value_t *vp;
	const char *errhead = "B_ParseBuildings: unexpected end of file (names ";
	const char *token;
	int i;

	/* get id list body */
	token = COM_Parse(text);
	if (!*text || *token != '{') {
		Com_Printf("B_ParseBuildings: building \"%s\" without body ignored\n", name);
		return;
	}
	if (gd.numBuildingTemplates >= MAX_BUILDINGS) {
		Com_Printf("B_ParseBuildings: too many buildings\n");
		gd.numBuildingTemplates = MAX_BUILDINGS;	/* just in case it's bigger. */
		return;
	}

	if (!link) {
		for (i = 0; i < gd.numBuildingTemplates; i++) {
			if (!Q_strcmp(gd.buildingTemplates[i].id, name)) {
				Com_Printf("B_ParseBuildings: Second building with same name found (%s) - second ignored\n", name);
				return;
			}
		}

		/* new entry */
		building = &gd.buildingTemplates[gd.numBuildingTemplates];
		memset(building, 0, sizeof(*building));
		building->id = Mem_PoolStrDup(name, cl_localPool, CL_TAG_REPARSE_ON_NEW_GAME);

		Com_DPrintf(DEBUG_CLIENT, "...found building %s\n", building->id);

		/*set standard values */
		building->tpl = building;	/* Self-link just in case ... this way we can check if it is a template or not. */
		building->idx = -1;			/* No entry in buildings list (yet). */
		building->base = NULL;
		building->buildingType = MAX_BUILDING_TYPE;
		building->dependsBuilding = NULL;
		building->visible = qtrue;

		gd.numBuildingTemplates++;
		do {
			/* get the name type */
			token = COM_EParse(text, errhead, name);
			if (!*text)
				break;
			if (*token == '}')
				break;

			/* get values */
			if (!Q_strncmp(token, "type", MAX_VAR)) {
				token = COM_EParse(text, errhead, name);
				if (!*text)
					return;

				building->buildingType = B_GetBuildingTypeByBuildingID(token);
				if (building->buildingType >= MAX_BUILDING_TYPE)
					Com_Printf("didn't find buildingType '%s'\n", token);
			} else {
				/* no linking yet */
				if (!Q_strncmp(token, "depends", MAX_VAR)) {
					token = COM_EParse(text, errhead, name);
					if (!*text)
						return;
				} else {
					for (vp = valid_building_vars; vp->string; vp++)
						if (!Q_strncmp(token, vp->string, sizeof(vp->string))) {
							/* found a definition */
							token = COM_EParse(text, errhead, name);
							if (!*text)
								return;

							switch (vp->type) {
							case V_NULL:
								break;
							case V_TRANSLATION_MANUAL_STRING:
								token++;
							case V_CLIENT_HUNK_STRING:
								Mem_PoolStrDupTo(token, (char**) ((char*)building + (int)vp->ofs), cl_localPool, CL_TAG_REPARSE_ON_NEW_GAME);
								break;
							default:
								Com_ParseValue(building, token, vp->type, vp->ofs, vp->size);
								break;
							}
							break;
						}
					if (!vp->string)
						Com_Printf("B_ParseBuildings: unknown token \"%s\" ignored (building %s)\n", token, name);
				}
			}
		} while (*text);
	} else {
		building = B_GetBuildingTemplate(name);
		if (!building)			/* i'm paranoid */
			Sys_Error("B_ParseBuildings: Could not find building with id %s\n", name);

		tech_link = RS_GetTechByProvided(name);
		if (tech_link) {
			building->tech = tech_link;
		} else {
			if (building->visible)
				/** @todo are the techs already parsed? */
				Com_DPrintf(DEBUG_CLIENT, "B_ParseBuildings: Could not find tech that provides %s\n", name);
		}

		do {
			/* get the name type */
			token = COM_EParse(text, errhead, name);
			if (!*text)
				break;
			if (*token == '}')
				break;
			/* get values */
			if (!Q_strncmp(token, "depends", MAX_VAR)) {
				dependsBuilding = B_GetBuildingTemplate(COM_EParse(text, errhead, name));
				if (!dependsBuilding)
					Sys_Error("Could not find building depend of %s\n", building->id);
				building->dependsBuilding = dependsBuilding;
				if (!*text)
					return;
			}
		} while (*text);
	}
}

/**
 * @brief Gets a building of a given type in the given base
 * @param[in] base The base to search the building in
 * @param[in] buildingType What building-type to get.
 * @return The building or NULL if base has no building of that type
 */
building_t *B_GetBuildingInBaseByType (const base_t* base, buildingType_t buildingType, qboolean onlyWorking)
{
	int i;
	building_t *building;

	/* we maybe only want to get the working building (e.g. it might the
	 * case that we don't have a powerplant and thus the searched building
	 * is not functional) */
	if (onlyWorking && !B_GetBuildingStatus(base, buildingType))
		return NULL;

	for (i = 0; i < gd.numBuildings[base->idx]; i++) {
		building = &gd.buildings[base->idx][i];
		if (building->buildingType == buildingType)
			return building;
	}
	return NULL;
}


/**
 * @brief Hack to get a random nation for the initial
 */
static inline nation_t *B_RandomNation (void)
{
	int nationIndex = rand() % gd.numNations;
	return &gd.nations[nationIndex];
}

/**
 * @brief Clears a base with all its characters
 * @sa CL_ResetCharacters
 * @sa CL_GenerateCharacter
 */
void B_ClearBase (base_t *const base)
{
	int i;
	int j = 0;

	CL_ResetCharacters(base);

	memset(base, 0, sizeof(*base));

	/* only go further if we have a active campaign */
	if (!curCampaign)
		return;

	/* setup team */
	/** @todo I think this should be made only once per game, not once per base, no ? -- Kracken 19/12/07 */
	if (!E_CountUnhired(EMPL_SOLDIER)) {
		/* should be multiplayer (campaignmode @todo) or singleplayer */
		Com_DPrintf(DEBUG_CLIENT, "B_ClearBase: create %i soldiers\n", curCampaign->soldiers);
		for (i = 0; i < curCampaign->soldiers; i++)
			E_CreateEmployee(EMPL_SOLDIER, B_RandomNation(), NULL);
		Com_DPrintf(DEBUG_CLIENT, "B_ClearBase: create %i scientists\n", curCampaign->scientists);
		for (i = 0; i < curCampaign->scientists; i++)
			E_CreateEmployee(EMPL_SCIENTIST, B_RandomNation(), NULL);
		Com_DPrintf(DEBUG_CLIENT, "B_ClearBase: create %i robots\n", curCampaign->ugvs);
		for (i = 0; i < curCampaign->ugvs; i++) {
			if (frand() > 0.5)
				E_CreateEmployee(EMPL_ROBOT, B_RandomNation(), CL_GetUgvByID("ugv_ares_w"));
			else
				E_CreateEmployee(EMPL_ROBOT, B_RandomNation(), CL_GetUgvByID("ugv_phoenix"));
		}
		Com_DPrintf(DEBUG_CLIENT, "B_ClearBase: create %i workers\n", curCampaign->workers);
		for (i = 0; i < curCampaign->workers; i++)
			E_CreateEmployee(EMPL_WORKER, B_RandomNation(), NULL);

		/* Fill the global data employee list with pilots, evenly distributed between nations */
		for (i = 0; i < MAX_EMPLOYEES; i++) {
			nation_t *nation = &gd.nations[++j % gd.numNations];
			if (!E_CreateEmployee(EMPL_PILOT, nation, NULL))
				break;
		}
	}

	memset(base->map, 0, sizeof(base->map));
}

/**
 * @brief Reads information about bases.
 * @sa CL_ParseScriptFirst
 * @note write into cl_localPool - free on every game restart and reparse
 */
void B_ParseBaseNames (const char *name, const char **text)
{
	const char *errhead = "B_ParseBaseNames: unexpected end of file (names ";
	const char *token;
	base_t *base;

	gd.numBaseNames = 0;

	/* get token */
	token = COM_Parse(text);

	if (!*text || *token != '{') {
		Com_Printf("B_ParseBaseNames: base \"%s\" without body ignored\n", name);
		return;
	}
	do {
		/* add base */
		if (gd.numBaseNames > MAX_BASES) {
			Com_Printf("B_ParseBaseNames: too many bases\n");
			return;
		}

		/* get the name */
		token = COM_EParse(text, errhead, name);
		if (!*text)
			break;
		if (*token == '}')
			break;

		base = B_GetBaseByIDX(gd.numBaseNames);
		memset(base, 0, sizeof(*base));
		base->idx = gd.numBaseNames;
		memset(base->map, 0, sizeof(base->map));

		/* get the title */
		token = COM_EParse(text, errhead, name);
		if (!*text)
			break;
		if (*token == '}')
			break;
		if (*token == '_')
			token++;
		Q_strncpyz(base->name, _(token), sizeof(base->name));
		Com_DPrintf(DEBUG_CLIENT, "Found base %s\n", base->name);
		B_ResetBuildingCurrent(base);
		gd.numBaseNames++; /** @todo Use this value instead of MAX_BASES in the for loops */
	} while (*text);

	mn_base_title = Cvar_Get("mn_base_title", "", 0, NULL);
}

/**
 * @brief Reads a base layout template
 * @sa CL_ParseScriptFirst
 * @note write into cl_localPool - free on every game restart and reparse
 */
void B_ParseBaseTemplate (const char *name, const char **text)
{
	const char *errhead = "B_ParseBaseTemplate: unexpected end of file (names ";
	const char *token;
	qboolean hasEntrance = qfalse;
	baseTemplate_t* template;
	baseBuildingTile_t* tile;
	vec2_t pos;
	qboolean map[BASE_SIZE][BASE_SIZE];
	byte buildingnums[MAX_BUILDINGS];
	int i;

	/* get token */
	token = COM_Parse(text);

	if (!*text || *token != '{') {
		Com_Printf("B_ParseBaseTemplate: Template \"%s\" without body ignored\n", name);
		return;
	}

	if (gd.numBaseTemplates >= MAX_BASETEMPLATES) {
		Com_Printf("B_ParseBaseTemplate: too many base templates\n");
		gd.numBuildingTemplates = MAX_BASETEMPLATES;	/* just in case it's bigger. */
		return;
	}

	/* create new Template */
	template = &gd.baseTemplates[gd.numBaseTemplates];
	template->name = Mem_PoolStrDup(name, cl_localPool, CL_TAG_REPARSE_ON_NEW_GAME);

	/* clear map for checking duplicate positions and buildingnums for checking moreThanOne constraint */
	memset(&map, qfalse, sizeof(map));
	memset(&buildingnums, 0, sizeof(buildingnums));

	gd.numBaseTemplates++;

	Com_DPrintf(DEBUG_CLIENT, "Found Base Template %s\n", name);
	do {
		/* get the building */
		token = COM_EParse(text, errhead, name);
		if (!*text)
			break;
		if (*token == '}')
			break;

		if (template->numBuildings >= MAX_BASEBUILDINGS) {
			Com_Printf("B_ParseBaseTemplate: too many buildings\n");
			gd.numBuildingTemplates = MAX_BASEBUILDINGS;	/* just in case it's bigger. */
			return;
		}

		/* check if building type is known */
		tile = &template->buildings[template->numBuildings];
		template->numBuildings++;

		for (i = 0; i < gd.numBuildingTemplates; i++)
			if (!Q_strcasecmp(gd.buildingTemplates[i].id, token)) {
				tile->building = &gd.buildingTemplates[i];
				if (!tile->building->moreThanOne && buildingnums[i]++ > 0)
					Sys_Error("B_ParseBaseTemplate: Found more %s than allowed in template %s\n", token, name);
			}

		if (!tile->building)
			Sys_Error("B_ParseBaseTemplate: Could not find building with id %s\n", name);

		if (tile->building->buildingType == B_ENTRANCE)
			hasEntrance = qtrue;

		Com_DPrintf(DEBUG_CLIENT, "...found Building %s ", token);

		/* get the position */
		token = COM_EParse(text, errhead, name);
		if (!*text)
			break;
		if (*token == '}')
			break;
		Com_DPrintf(DEBUG_CLIENT, "on position %s\n", token);

		Com_ParseValue(pos, token, V_POS, 0, sizeof(vec2_t));
		tile->posX = pos[0];
		tile->posY = pos[1];

		/* check for buildings on same position */
		assert(map[tile->posX][tile->posY] == qfalse);
		map[tile->posX][tile->posY] = qtrue;
	} while (*text);

	/* templates without Entrance can't be used */
	if (!hasEntrance)
		Sys_Error("Every base template needs one entrace! '%s' has none.", template->name);
}

/**
<<<<<<< HEAD
=======
 * @brief Draw a small square with the menu layout of the given base
 */
void MN_BaseMapLayout (const menuNode_t * node)
{
	base_t *base;
	int height, width, x, y;
	int row, col;
	const vec4_t c_gray = {0.5, 0.5, 0.5, 1.0};
	vec2_t size;

	if (node->baseid >= MAX_BASES || node->baseid < 0)
		return;

	height = node->size[1] / BASE_SIZE;
	width = node->size[0] / BASE_SIZE;

	Vector2Copy(node->size, size);
	size[0] += (BASE_SIZE + 1) * node->padding;
	size[1] += (BASE_SIZE + 1) * node->padding;
	R_DrawFill(node->pos[0], node->pos[1], size[0], size[1], node->align, node->bgcolor);

	base = B_GetBaseByIDX(node->baseid);

	for (row = 0; row < BASE_SIZE; row++) {
		for (col = 0; col < BASE_SIZE; col++) {
			x = node->pos[0] + (width * col + node->padding * (col + 1));
			y = node->pos[1] + (height * row + node->padding * (row + 1));
			if (base->map[row][col].blocked) {
				R_DrawFill(x, y, width, height, node->align, c_gray);
			} else if (base->map[row][col].building) {
				/* maybe destroyed in the meantime */
				if (base->founded)
					R_DrawFill(x, y, width, height, node->align, node->color);
			}
		}
	}
}

/** 20 is the height of the part where the images overlap */
#define BASE_IMAGE_OVERLAY 20

/**
 * @brief Draws a base.
 * @sa MN_DrawMenus
 */
void MN_BaseMapDraw (const menuNode_t * node)
{
	int xHover = -1, yHover = -1, widthHover = 1;
	int width, height, row, col, time, colSecond;
	const vec4_t color = { 0.5f, 1.0f, 0.5f, 1.0 };
	char image[MAX_QPATH];
	building_t *building, *secondBuilding = NULL, *hoverBuilding = NULL;

	if (!baseCurrent) {
		MN_PopMenu(qfalse);
		return;
	}

	width = node->size[0] / BASE_SIZE;
	height = (node->size[1] + BASE_SIZE * BASE_IMAGE_OVERLAY) / BASE_SIZE;

	for (row = 0; row < BASE_SIZE; row++) {
		for (col = 0; col < BASE_SIZE; col++) {
			const int x = node->pos[0] + col * width;
			const int y = node->pos[1] + row * height - row * BASE_IMAGE_OVERLAY;

			baseCurrent->map[row][col].posX = x;
			baseCurrent->map[row][col].posY = y;
			image[0] = '\0';

			if (baseCurrent->map[row][col].blocked) {
				building = NULL;
				Q_strncpyz(image, "base/invalid", sizeof(image));
			} else if (!baseCurrent->map[row][col].building) {
				building = NULL;
				Q_strncpyz(image, "base/grid", sizeof(image));
			} else {
				building = baseCurrent->map[row][col].building;
				secondBuilding = NULL;
				assert(building);

				if (!building->used) {
					if (building->needs)
						building->used = 1;
					if (building->image)
						Q_strncpyz(image, building->image, sizeof(image));
				} else if (building->needs) {
					secondBuilding = B_GetBuildingTemplate(building->needs);
					if (!secondBuilding)
						Sys_Error("Error in ufo-scriptfile - could not find the needed building\n");
					Q_strncpyz(image, secondBuilding->image, sizeof(image));
					building->used = 0;
				}
			}

			if (image[0] != '\0')
				R_DrawNormPic(x, y, width, height, 0, 0, 0, 0, 0, qfalse, image);

			/* check for hovering building name or outline border */
			if (mousePosX > x && mousePosX < x + width && mousePosY > y && mousePosY < y + height - 20) {
				if (!baseCurrent->map[row][col].building
				 && !baseCurrent->map[row][col].blocked) {
					if (gd.baseAction == BA_NEWBUILDING && xHover == -1) {
						assert(baseCurrent->buildingCurrent);
						colSecond = col;
						if (baseCurrent->buildingCurrent->needs) {
							if (colSecond + 1 == BASE_SIZE) {
								if (!baseCurrent->map[row][colSecond - 1].building
								 && !baseCurrent->map[row][colSecond - 1].blocked)
									colSecond--;
							} else if (baseCurrent->map[row][colSecond + 1].building) {
								if (!baseCurrent->map[row][colSecond - 1].building
								 && !baseCurrent->map[row][colSecond - 1].blocked)
									colSecond--;
							} else {
								colSecond++;
							}
							if (colSecond != col) {
								if (colSecond < col)
									xHover = node->pos[0] + colSecond * width;
								else
									xHover = x;
								widthHover = 2;
							}
						} else
							xHover = x;
						yHover = y;
					}
				} else {
					hoverBuilding = building;
				}
			}

			/* only draw for first part of building */
			if (building && !secondBuilding) {
				switch (building->buildingStatus) {
				case B_STATUS_DOWN:
				case B_STATUS_CONSTRUCTION_FINISHED:
					break;
				case B_STATUS_UNDER_CONSTRUCTION:
					time = building->buildTime - (ccs.date.day - building->timeStart);
					R_FontDrawString("f_small", 0, x + 10, y + 10, x + 10, y + 10, node->size[0], 0, node->texh[0], va(ngettext("%i day left", "%i days left", time), time), 0, 0, NULL, qfalse, 0);
					break;
				default:
					break;
				}
			}
		}
	}
	if (hoverBuilding) {
		R_Color(color);
		R_FontDrawString("f_small", 0, mousePosX + 3, mousePosY, mousePosX + 3, mousePosY, node->size[0], 0, node->texh[0], _(hoverBuilding->name), 0, 0, NULL, qfalse, 0);
		R_Color(NULL);
	}
	if (xHover != -1) {
		if (widthHover == 1) {
			Q_strncpyz(image, "base/hover", sizeof(image));
			R_DrawNormPic(xHover, yHover, width, height, 0, 0, 0, 0, 0, qfalse, image);
		} else {
			Com_sprintf(image, sizeof(image), "base/hover%i", widthHover);
			R_DrawNormPic(xHover, yHover, width * widthHover, height, 0, 0, 0, 0, 0, qfalse, image);
		}
	}
}

/**
>>>>>>> 3cacae45
 * @brief Cycles to the next base.
 * @sa B_PrevBase
 * @sa B_SelectBase_f
 */
static void B_NextBase_f (void)
{
	int baseID;
	base_t *base = baseCurrent;

	if (!base)
		return;

	/* you can't change base if base is under attack */
	if (base->baseStatus == BASE_UNDER_ATTACK)
		return;

	baseID = (base->idx + 1) % gd.numBases;
	base = B_GetFoundedBaseByIDX(baseID);
	if (base)
		B_SelectBase(base);
}

/**
 * @brief Cycles to the previous base.
 * @sa B_NextBase
 * @sa B_SelectBase_f
 */
static void B_PrevBase_f (void)
{
	int baseID;
	base_t *base = baseCurrent;

	if (!base)
		return;

	/* you can't change base if base is under attack */
	if (base->baseStatus == BASE_UNDER_ATTACK)
		return;

	baseID = base->idx;
	if (baseID > 0)
		baseID--;
	else
		baseID = gd.numBases - 1;

	base = B_GetFoundedBaseByIDX(baseID);
	if (base)
		B_SelectBase(base);
}

/**
 * @brief Get the lower IDX of unfounded base.
 * @return baseIdx of first Base Unfounded, or MAX_BASES is maximum base number is reached.
 */
static int B_GetFirstUnfoundedBase (void)
{
	int baseIdx;

	for (baseIdx = 0; baseIdx < MAX_BASES; baseIdx++) {
		const base_t const *base = B_GetFoundedBaseByIDX(baseIdx);
		if (!base)
			return baseIdx;
	}

	return MAX_BASES;
}

/**
 * @param[in] base If this is @c NULL we want to build a new base
 */
void B_SelectBase (base_t *base)
{
	/* set up a new base */
	if (!base) {
		int baseID;

		/* if player hit the "create base" button while creating base mode is enabled
		 * that means that player wants to quit this mode */
		if (gd.mapAction == MA_NEWBASE) {
			MAP_ResetAction();
			if (!radarOverlayWasSet)
				MAP_DeactivateOverlay("radar");
			return;
		}

		gd.mapAction = MA_NEWBASE;
		baseID = B_GetFirstUnfoundedBase();
		Com_DPrintf(DEBUG_CLIENT, "B_SelectBase_f: new baseID is %i\n", baseID);
		if (baseID < MAX_BASES) {
			installationCurrent = NULL;
			baseCurrent = B_GetBaseByIDX(baseID);
			baseCurrent->idx = baseID;
			Cvar_Set("mn_base_newbasecost", va(_("%i c"), curCampaign->basecost));
			Com_DPrintf(DEBUG_CLIENT, "B_SelectBase_f: baseID is valid for base: %s\n", baseCurrent->name);
			Cmd_ExecuteString("set_base_to_normal");
			/* Store configuration of radar overlay to be able to set it back */
			radarOverlayWasSet = (r_geoscape_overlay->integer & OVERLAY_RADAR);
			/* show radar overlay (if not already displayed) */
			if (!radarOverlayWasSet)
				MAP_SetOverlay("radar");
		} else {
			Com_Printf("MaxBases reached\n");
			/* select the first base in list */
			installationCurrent = NULL;
			baseCurrent = B_GetBaseByIDX(0);
			gd.mapAction = MA_NONE;
		}
	} else {
		Com_DPrintf(DEBUG_CLIENT, "B_SelectBase_f: select base with id %i\n", base->idx);
		installationCurrent = NULL;
		baseCurrent = base;
		gd.mapAction = MA_NONE;
		MN_PushMenu("bases");
		AIR_AircraftSelect(NULL);
		switch (baseCurrent->baseStatus) {
		case BASE_UNDER_ATTACK:
			Cvar_Set("mn_base_status_name", _("Base is under attack"));
			Cmd_ExecuteString("set_base_under_attack");
			break;
		default:
			Cmd_ExecuteString("set_base_to_normal");
			break;
		}
	}

	/**
	 * this is only needed when we are going to be show up the base
	 * in our base view port
	 */
	if (gd.mapAction != MA_NEWBASE) {
		assert(baseCurrent);
		Cvar_Set("mn_base_title", baseCurrent->name);
		Cvar_SetValue("mn_numbases", gd.numBases);
		Cvar_SetValue("mn_base_status_id", baseCurrent->baseStatus);
	}
}

/** @brief Used from menu scripts as parameter for mn_select_base */
#define CREATE_NEW_BASE_ID -1

/**
 * @brief Called when a base is opened or a new base is created on geoscape.
 * For a new base the baseID is -1.
 */
static void B_SelectBase_f (void)
{
	int baseID;
	base_t *base;

	if (Cmd_Argc() < 2) {
		Com_Printf("Usage: %s <baseID>\n", Cmd_Argv(0));
		return;
	}
	baseID = atoi(Cmd_Argv(1));
	/* check against MAX_BASES here! - only -1 will create a new base
	 * if we would check against gd.numBases here, a click on the base summary
	 * base nodes would try to select unfounded bases */
	if (baseID >= 0 && baseID < MAX_BASES) {
		base = B_GetFoundedBaseByIDX(baseID);
		/* don't create a new base if the index was valid */
		if (base)
			B_SelectBase(base);
	} else if (baseID == CREATE_NEW_BASE_ID) {
		/* create a new base */
		B_SelectBase(NULL);
	}
}

#undef RIGHT
#undef HOLSTER
#define RIGHT(e) ((e)->inv->c[csi.idRight])
#define HOLSTER(e) ((e)->inv->c[csi.idHolster])

/**
 * @brief Swaps one skill from character1 to character 2 and vice versa.
 */
static void CL_SwapSkill (character_t *cp1, character_t *cp2, abilityskills_t skill)
{
	int tmp1, tmp2;
	tmp1 = cp1->score.skills[skill];
	tmp2 = cp2->score.skills[skill];
	cp1->score.skills[skill] = tmp2;
	cp2->score.skills[skill] = tmp1;

	tmp1 = cp1->score.initialSkills[skill];
	tmp2 = cp2->score.initialSkills[skill];
	cp1->score.initialSkills[skill] = tmp2;
	cp2->score.initialSkills[skill] = tmp1;

	tmp1 = cp1->score.experience[skill];
	tmp2 = cp2->score.experience[skill];
	cp1->score.experience[skill] = tmp2;
	cp2->score.experience[skill] = tmp1;
}

/**
 * @brief Swaps skills of the initial team of soldiers so that they match inventories
 * @todo This currently always uses exactly the first two firemodes (see fmode1+fmode2) for calculation. This needs to be adapted to support less (1) or more 3+ firemodes. I think the function will even  break on only one firemode .. never tested it.
 * @todo i think currently also the different ammo/firedef types for each weapon (different weaponr_fd_idx and weaponr_fd_idx values) are ignored.
 */
static void CL_SwapSkills (chrList_t *team)
{
	int j, i1, i2, skill, no1, no2;
	character_t *cp1, *cp2;
	int weaponr_fd_idx, weaponh_fd_idx;
	const byte fmode1 = 0;
	const byte fmode2 = 1;

	j = team->num;
	while (j--) {
		/* running the loops below is not enough, we need transitive closure */
		/* I guess num times is enough --- could anybody prove this? */
		/* or perhaps 2 times is enough as long as weapons have 1 skill? */
		for (skill = ABILITY_NUM_TYPES; skill < SKILL_NUM_TYPES; skill++) {
			for (i1 = 0; i1 < team->num - 1; i1++) {
				cp1 = team->chr[i1];
				weaponr_fd_idx = -1;
				weaponh_fd_idx = -1;
				if (RIGHT(cp1) && RIGHT(cp1)->item.m && RIGHT(cp1)->item.t)
					weaponr_fd_idx = FIRESH_FiredefsIDXForWeapon(RIGHT(cp1)->item.m, RIGHT(cp1)->item.t);
				if (HOLSTER(cp1) && HOLSTER(cp1)->item.m && HOLSTER(cp1)->item.t)
					weaponh_fd_idx = FIRESH_FiredefsIDXForWeapon(HOLSTER(cp1)->item.m, HOLSTER(cp1)->item.t);
				/* disregard left hand, or dual-wielding guys are too good */

				if (weaponr_fd_idx < 0 || weaponh_fd_idx < 0) {
					/** @todo Is there a better way to check for this case? */
					Com_DPrintf(DEBUG_CLIENT, "CL_SwapSkills: Bad or no firedef indices found (weaponr_fd_idx=%i and weaponh_fd_idx=%i)... skipping\n", weaponr_fd_idx, weaponh_fd_idx);
				} else {
					no1 = 2 * (RIGHT(cp1) && skill == RIGHT(cp1)->item.m->fd[weaponr_fd_idx][fmode1].weaponSkill)
						+ 2 * (RIGHT(cp1) && skill == RIGHT(cp1)->item.m->fd[weaponr_fd_idx][fmode2].weaponSkill)
						+ (HOLSTER(cp1) && HOLSTER(cp1)->item.t->reload
						   && skill == HOLSTER(cp1)->item.m->fd[weaponh_fd_idx][fmode1].weaponSkill)
						+ (HOLSTER(cp1) && HOLSTER(cp1)->item.t->reload
						   && skill == HOLSTER(cp1)->item.m->fd[weaponh_fd_idx][fmode2].weaponSkill);

					for (i2 = i1 + 1; i2 < team->num; i2++) {
						cp2 = team->chr[i2];
						weaponr_fd_idx = -1;
						weaponh_fd_idx = -1;

						if (RIGHT(cp2) && RIGHT(cp2)->item.m && RIGHT(cp2)->item.t)
							weaponr_fd_idx = FIRESH_FiredefsIDXForWeapon(RIGHT(cp2)->item.m, RIGHT(cp2)->item.t);
						if (HOLSTER(cp2) && HOLSTER(cp2)->item.m && HOLSTER(cp2)->item.t)
							weaponh_fd_idx = FIRESH_FiredefsIDXForWeapon(HOLSTER(cp2)->item.m, HOLSTER(cp2)->item.t);

						if (weaponr_fd_idx < 0 || weaponh_fd_idx < 0) {
							/** @todo Is there a better way to check for this case? */
							Com_DPrintf(DEBUG_CLIENT, "CL_SwapSkills: Bad or no firedef indices found (weaponr_fd_idx=%i and weaponh_fd_idx=%i)... skipping\n", weaponr_fd_idx, weaponh_fd_idx);
						} else {
							no2 = 2 * (RIGHT(cp2) && skill == RIGHT(cp2)->item.m->fd[weaponr_fd_idx][fmode1].weaponSkill)
								+ 2 * (RIGHT(cp2) && skill == RIGHT(cp2)->item.m->fd[weaponr_fd_idx][fmode2].weaponSkill)
								+ (HOLSTER(cp2) && HOLSTER(cp2)->item.t->reload
								   && skill == HOLSTER(cp2)->item.m->fd[weaponh_fd_idx][fmode1].weaponSkill)
								+ (HOLSTER(cp2) && HOLSTER(cp2)->item.t->reload
								   && skill == HOLSTER(cp2)->item.m->fd[weaponh_fd_idx][fmode2].weaponSkill);

							if (no1 > no2 /* more use of this skill */
								 || (no1 && no1 == no2)) { /* or earlier on list */

								if (cp1->score.skills[skill] < cp2->score.skills[skill])
									CL_SwapSkill(cp1, cp2, skill);

								switch (skill) {
								case SKILL_CLOSE:
									if (cp1->score.skills[ABILITY_SPEED] < cp2->score.skills[ABILITY_SPEED])
										CL_SwapSkill(cp1, cp2, ABILITY_SPEED);
									break;
								case SKILL_HEAVY:
									if (cp1->score.skills[ABILITY_POWER] < cp2->score.skills[ABILITY_POWER])
										CL_SwapSkill(cp1, cp2, ABILITY_POWER);
									break;
								case SKILL_ASSAULT:
									/* no related basic attribute */
									break;
								case SKILL_SNIPER:
									if (cp1->score.skills[ABILITY_ACCURACY] < cp2->score.skills[ABILITY_ACCURACY])
										CL_SwapSkill(cp1, cp2, ABILITY_ACCURACY);
									break;
								case SKILL_EXPLOSIVE:
									if (cp1->score.skills[ABILITY_MIND] < cp2->score.skills[ABILITY_MIND])
										CL_SwapSkill(cp1, cp2, ABILITY_MIND);
									break;
								default:
									Sys_Error("CL_SwapSkills: illegal skill %i.\n", skill);
								}
							} else if (no1 < no2) {
								if (cp2->score.skills[skill] < cp1->score.skills[skill])
										CL_SwapSkill(cp1, cp2, skill);

								switch (skill) {
								case SKILL_CLOSE:
									if (cp2->score.skills[ABILITY_SPEED] < cp1->score.skills[ABILITY_SPEED])
										CL_SwapSkill(cp1, cp2, ABILITY_SPEED);
									break;
								case SKILL_HEAVY:
									if (cp2->score.skills[ABILITY_POWER] < cp1->score.skills[ABILITY_POWER])
										CL_SwapSkill(cp1, cp2, ABILITY_POWER);
									break;
								case SKILL_ASSAULT:
									break;
								case SKILL_SNIPER:
									if (cp2->score.skills[ABILITY_ACCURACY] < cp1->score.skills[ABILITY_ACCURACY])
										CL_SwapSkill(cp1, cp2, ABILITY_ACCURACY);
									break;
								case SKILL_EXPLOSIVE:
									if (cp2->score.skills[ABILITY_MIND] < cp1->score.skills[ABILITY_MIND])
										CL_SwapSkill(cp1, cp2, ABILITY_MIND);
									break;
								default:
									Sys_Error("CL_SwapSkills: illegal skill %i.\n", skill);
								}
							}
						} /* if xx_fd_xx < 0 */
					} /* for */
				} /* if xx_fd_xx < 0 */
			}
		}
	}
}

/**
 * @brief Assigns initial soldier equipment for the first base
 * @sa B_AssignInitial
 */
static void B_PackInitialEquipment (base_t *base)
{
	int i;
	equipDef_t *ed;
	const char *name = curCampaign ? cl_initial_equipment->string : Cvar_VariableString("cl_equip");

	if (!base)
		return;

	for (i = 0, ed = csi.eds; i < csi.numEDs; i++, ed++)
		if (!Q_strncmp(name, ed->name, MAX_VAR))
			break;

	if (i == csi.numEDs) {
		Com_DPrintf(DEBUG_CLIENT, "B_PackInitialEquipment: Initial Phalanx equipment %s not found.\n", name);
	} else if (base->aircraftCurrent) {
		int container, price = 0;
		chrList_t chrListTemp;
		aircraft_t *aircraft = base->aircraftCurrent;
		chrListTemp.num = 0;
		for (i = 0; i < aircraft->maxTeamSize; i++) {
			if (aircraft->acTeam[i]) {
				character_t *chr = &aircraft->acTeam[i]->chr;
				/* pack equipment */
				Com_DPrintf(DEBUG_CLIENT, "B_PackInitialEquipment: Packing initial equipment for %s.\n", chr->name);
				INVSH_EquipActor(chr->inv, ed->num, MAX_OBJDEFS, name, chr);
				Com_DPrintf(DEBUG_CLIENT, "B_PackInitialEquipment: armour: %i, weapons: %i\n", chr->armour, chr->weapons);
				chrListTemp.chr[chrListTemp.num] = chr;
				chrListTemp.num++;
			}
		}

		CL_AddCarriedToEquipment(aircraft, &base->storage);
		INV_UpdateStorageCap(base);
		CL_SwapSkills(&chrListTemp);

		/* pay for the initial equipment */
		for (container = 0; container < csi.numIDs; container++) {
			int p;
			for (p = 0; p < aircraft->maxTeamSize; p++) {
				if (aircraft->acTeam[p]) {
					const invList_t *ic;
					const character_t *chr = &aircraft->acTeam[p]->chr;
					for (ic = chr->inv->c[container]; ic; ic = ic->next) {
						const item_t item = ic->item;
						price += item.t->price;
						Com_DPrintf(DEBUG_CLIENT, "B_PackInitialEquipment_f: adding price for %s, price: %i\n", item.t->id, price);
					}
				}
			}
		}
		CL_UpdateCredits(ccs.credits - price);
	}
}

/**
 * @brief Assigns initial team of soldiers with equipment to aircraft
 * @note If assign_initial is called with one parameter (e.g. a 1), this is for
 * multiplayer - assign_initial with no parameters is for singleplayer
 * @sa B_PackInitialEquipment
 */
void B_AssignInitial (base_t *base)
{
	int i, num;

	if (!base) {
		aircraft_t *aircraft;

		if (ccs.singleplayer)
			return;
		/* in case of multiplayer, we just take the first aircraft in the fake
		 * base to assign the soldiers and the equipment */
		aircraft = AIR_AircraftGetFromIdx(0);
		assert(aircraft);
		base = aircraft->homebase;
		base->aircraftCurrent = aircraft;
	}
	assert(base);
	if (!base->aircraftCurrent) {
		Com_Printf("B_AssignInitial: No aircraftCurrent given\n");
		base->aircraftCurrent = AIR_AircraftGetFromIdx(0);
		assert(base->aircraftCurrent);
	}

	if (!ccs.singleplayer) {
		CL_ResetMultiplayerTeamInBase(base);
		CL_GenTeamList(base);	/* In order for team_hire/CL_AssignSoldier_f to work the employeeList needs to be populated. */
		Cvar_Set("mn_teamname", _("NewTeam"));
	}

	num = CL_GenTeamList(base);
	num = min(num, MAX_TEAMLIST);
	for (i = 0; i < num; i++)
		CL_AssignSoldierFromMenuToAircraft(base, i, base->aircraftCurrent);

	B_PackInitialEquipment(base);
	if (!ccs.singleplayer)
		MN_PushMenu("team");
}

static void B_AssignInitial_f (void)
{
	if (baseCurrent && baseCurrent->aircraftCurrent)
		B_AssignInitial(baseCurrent);
}

static void B_PackInitialEquipment_f (void)
{
	/* check syntax */
	if (Cmd_Argc() > 1) {
		Com_Printf("Usage: %s\n", Cmd_Argv(0));
		return;
	}

	B_PackInitialEquipment(baseCurrent);
}

/**
 * @brief Constructs a new base.
 * @sa CL_NewBase
 */
static void B_BuildBase_f (void)
{
	const nation_t *nation;
	base_t *base = baseCurrent;

	if (!base)
		return;

	assert(!base->founded);
	assert(ccs.singleplayer);
	assert(curCampaign);

	if (ccs.credits - curCampaign->basecost > 0) {
		/** @todo If there is no nation assigned to the current selected position,
		 * tell this the gamer and give him an option to rechoose the location.
		 * If we don't do this, any action that is done for this base has no
		 * influence to any nation happiness/funding/supporting */
		if (CL_NewBase(base, newBasePos)) {
			Com_DPrintf(DEBUG_CLIENT, "B_BuildBase_f: numBases: %i\n", gd.numBases);
			base->idx = gd.numBases - 1;
			base->founded = qtrue;
			base->baseStatus = BASE_WORKING;
			campaignStats.basesBuild++;
			gd.mapAction = MA_NONE;
			CL_UpdateCredits(ccs.credits - curCampaign->basecost);
			Q_strncpyz(base->name, mn_base_title->string, sizeof(base->name));
			nation = MAP_GetNation(base->pos);
			if (nation)
				Com_sprintf(mn.messageBuffer, sizeof(mn.messageBuffer), _("A new base has been built: %s (nation: %s)"), mn_base_title->string, _(nation->name));
			else
				Com_sprintf(mn.messageBuffer, sizeof(mn.messageBuffer), _("A new base has been built: %s"), mn_base_title->string);
			MN_AddNewMessage(_("Base built"), mn.messageBuffer, qfalse, MSG_CONSTRUCTION, NULL);
			B_ResetAllStatusAndCapacities(base, qtrue);
			AL_FillInContainment(base);
			PR_UpdateProductionCap(base);

			B_SelectBase(base);
			return;
		}
	} else {
		if (r_geoscape_overlay->integer & OVERLAY_RADAR)
			MAP_SetOverlay("radar");
		if (gd.mapAction == MA_NEWBASE)
			gd.mapAction = MA_NONE;

		Com_sprintf(popupText, sizeof(popupText), _("Not enough credits to set up a new base."));
		MN_Popup(_("Notice"), popupText);
	}
}

/**
 * @brief Sets the baseStatus to BASE_NOT_USED
 * @param[in] base Which base should be resetted?
 * @sa CL_CampaignRemoveMission
 */
void B_BaseResetStatus (base_t* const base)
{
	assert(base);
	base->baseStatus = BASE_NOT_USED;
	if (gd.mapAction == MA_BASEATTACK)
		gd.mapAction = MA_NONE;
}

/**
 * @brief Builds a base map for tactical combat.
 * @sa SV_AssembleMap
 * @sa CP_BaseAttackChooseBase
 * @note Do we need day and night maps here, too? Sure!
 * @todo Search a empty field and add a alien craft there, also add alien
 * spawn points around the craft, also some trees, etc. for their cover
 * @todo Add soldier spawn points, the best place is quarters.
 * @todo We need to get rid of the tunnels to nirvana.
 */
static void B_AssembleMap_f (void)
{
	int row, col;
	char baseMapPart[1024];
	building_t *entry;
	char maps[2024];
	char coords[2048];
	int setUnderAttack = 0, baseID = 0;
	base_t* base = baseCurrent;

	if (Cmd_Argc() < 2)
		Com_DPrintf(DEBUG_CLIENT, "Usage: %s <baseID> <setUnderAttack>\n", Cmd_Argv(0));
	else {
		if (Cmd_Argc() == 3)
			setUnderAttack = atoi(Cmd_Argv(2));
		baseID = atoi(Cmd_Argv(1));
		if (baseID < 0 || baseID >= gd.numBases) {
			Com_DPrintf(DEBUG_CLIENT, "Invalid baseID: %i\n", baseID);
			return;
		}
		base = B_GetBaseByIDX(baseID);
	}

	if (!base) {
		Com_Printf("B_AssembleMap_f: No base to assemble\n");
		return;
	}

	/* reset menu text */
	MN_MenuTextReset(TEXT_STANDARD);

	*maps = '\0';
	*coords = '\0';

	/* reset the used flag */
	for (row = 0; row < BASE_SIZE; row++)
		for (col = 0; col < BASE_SIZE; col++) {
			if (base->map[row][col].building) {
				entry = base->map[row][col].building;
				entry->used = 0;
			}
		}

	/** @todo If a building is still under construction, it will be assembled as a finished part.
	 * Otherwise we need mapparts for all the maps under construction. */
	for (row = 0; row < BASE_SIZE; row++)
		for (col = 0; col < BASE_SIZE; col++) {
			baseMapPart[0] = '\0';

			if (base->map[row][col].building) {
				entry = base->map[row][col].building;

				/* basemaps with needs are not (like the images in B_DrawBase) two maps - but one */
				/* this is why we check the used flag and continue if it was set already */
				if (!entry->used && entry->needs) {
					entry->used = 1;
				} else if (entry->needs) {
					Com_DPrintf(DEBUG_CLIENT, "B_AssembleMap_f: '%s' needs '%s' (used: %i)\n", entry->id, entry->needs, entry->used);
					entry->used = 0;
					continue;
				}

				if (entry->mapPart)
					Com_sprintf(baseMapPart, sizeof(baseMapPart), "b/%s", entry->mapPart);
				else
					Com_Printf("B_AssembleMap_f: Error - map has no mapPart set. Building '%s'\n'", entry->id);
			} else
				Q_strncpyz(baseMapPart, "b/empty", sizeof(baseMapPart));

			if (*baseMapPart) {
				Q_strcat(maps, baseMapPart, sizeof(maps));
				Q_strcat(maps, " ", sizeof(maps));
				/* basetiles are 16 units in each direction
				 * 512 / UNIT_SIZE = 16
				 * 512 is the size in the mapeditor and the worldplane for a
				 * single base map tile */
				Q_strcat(coords, va("%i %i %i ", col * 16, (BASE_SIZE - row - 1) * 16, 0), sizeof(coords));
			}
		}
	/* set maxlevel for base attacks */
	cl.map_maxlevel_base = 6;

	if (curCampaign)
		SAV_QuickSave();

	Cbuf_AddText(va("map day \"%s\" \"%s\"\n", maps, coords));
}

/**
 * @brief Cleans all bases but restore the base names
 * @sa CL_GameNew
 */
void B_NewBases (void)
{
	/* reset bases */
	int i;
	char title[MAX_VAR];
	base_t *base;

	for (i = 0; i < MAX_BASES; i++) {
		base = B_GetBaseByIDX(i);
		Q_strncpyz(title, base->name, sizeof(title));
		B_ClearBase(base);
		Q_strncpyz(base->name, title, sizeof(title));
	}
}

/**
 * @brief Builds a random base
 *
 * call B_AssembleMap with a random base over script command 'base_assemble_rand'
 */
static void B_AssembleRandomBase_f (void)
{
	int setUnderAttack = 0;
	int randomBase = rand() % gd.numBases;
	if (Cmd_Argc() < 2)
		Com_DPrintf(DEBUG_CLIENT, "Usage: %s <setUnderAttack>\n", Cmd_Argv(0));
	else
		setUnderAttack = atoi(Cmd_Argv(1));

	if (!gd.bases[randomBase].founded) {
		Com_Printf("Base with id %i was not founded or already destroyed\n", randomBase);
		return;
	}

	Cbuf_AddText(va("base_assemble %i %i\n", randomBase, setUnderAttack));
}

#ifdef DEBUG
/**
 * @brief Just lists all buildings with their data
 * @note called with debug_listbuilding
 * @note Just for debugging purposes - not needed in game
 * @todo To be extended for load/save purposes
 */
static void B_BuildingList_f (void)
{
	int baseIdx, j, k;
	building_t *building;

	/*maybe someone call this command before the buildings are parsed?? */
	if (!baseCurrent) {
		Com_Printf("No base selected\n");
		return;
	}

	for (baseIdx = 0; baseIdx < MAX_BASES; baseIdx++) {
		const base_t const *base = B_GetFoundedBaseByIDX(baseIdx);
		if (!base)
			continue;

		building = &gd.buildings[base->idx][baseIdx];
		Com_Printf("\nBase id %i: %s\n", baseIdx, base->name);
		for (j = 0; j < gd.numBuildings[baseIdx]; j++) {
			Com_Printf("...Building: %s #%i - id: %i\n", building->id,
				B_GetNumberOfBuildingsInBaseByTemplate(baseCurrent, building->tpl), baseIdx);
			Com_Printf("...image: %s\n", building->image);
			Com_Printf(".....Status:\n");
			for (k = 0; k < BASE_SIZE * BASE_SIZE; k++) {
				if (k > 1 && k % BASE_SIZE == 0)
					Com_Printf("\n");
				Com_Printf("%i ", building->buildingStatus);
				if (!building->buildingStatus)
					break;
			}
			Com_Printf("\n");
			building++;
		}
	}
}

/**
 * @brief Just lists all bases with their data
 * @note called with debug_listbase
 * @note Just for debugging purposes - not needed in game
 * @todo To be extended for load/save purposes
 */
static void B_BaseList_f (void)
{
	int i, row, col, j;
	base_t *base;

	for (i = 0, base = gd.bases; i < MAX_BASES; i++, base++) {
		if (!base->founded) {
			Com_Printf("Base idx %i not founded\n\n", i);
			continue;
		}

		Com_Printf("Base idx %i\n", base->idx);
		Com_Printf("Base name %s\n", base->name);
		Com_Printf("Base founded %i\n", base->founded);
		Com_Printf("Base numAircraftInBase %i\n", base->numAircraftInBase);
		Com_Printf("Base numMissileBattery %i\n", base->numBatteries);
		Com_Printf("Base numLaserBattery %i\n", base->numLasers);
		Com_Printf("Base sensorWidth %i\n", base->radar.range);
		Com_Printf("Base numSensoredAircraft %i\n", base->radar.numUFOs);
		Com_Printf("Base Alien interest %f\n", base->alienInterest);
		Com_Printf("Base hasBuilding[]:\n");
		Com_Printf("Misc  Lab Quar Stor Work Hosp Hang Cont SHgr UHgr SUHg Powr  Cmd AMtr Entr Miss Lasr  Rdr Team\n");
		for (j = 0; j < MAX_BUILDING_TYPE; j++)
			Com_Printf("  %i  ", B_GetBuildingStatus(base, j));
		Com_Printf("\nBase aircraft %i\n", base->numAircraftInBase);
		for (j = 0; j < base->numAircraftInBase; j++) {
			Com_Printf("Base aircraft-team %i\n", base->aircraft[j].teamSize);
		}
		Com_Printf("Base pos %.02f:%.02f\n", base->pos[0], base->pos[1]);
		Com_Printf("Base map:\n");
		for (row = 0; row < BASE_SIZE; row++) {
			if (row)
				Com_Printf("\n");
			for (col = 0; col < BASE_SIZE; col++)
				Com_Printf("%2i (%3i: %3i)  ", (base->map[row][col].building ? base->map[row][col].building->idx : -1),
					base->map[row][col].posX, base->map[row][col].posY);
		}
		Com_Printf("\n\n");
	}
}
#endif

/**
 * @brief Creates console command to change the name of a base.
 * Copies the value of the cvar mn_base_title over as the name of the
 * current selected base
 */
static void B_ChangeBaseName_f (void)
{
	/* maybe called without base initialized or active */
	if (!baseCurrent)
		return;

	Q_strncpyz(baseCurrent->name, Cvar_VariableString("mn_base_title"), sizeof(baseCurrent->name));
}

/**
 * @brief Checks why a button in base menu is disabled, and create a popup to inform player
 */
static void B_CheckBuildingStatusForMenu_f (void)
{
	int i, num;
	int baseIdx;
	const char *buildingID;
	building_t *building;

	if (Cmd_Argc() != 2) {
		Com_Printf("Usage: %s buildingID\n", Cmd_Argv(0));
		return;
	}
	buildingID = Cmd_Argv(1);
	building = B_GetBuildingTemplate(buildingID);

	if (!building) {
		Com_Printf("B_CheckBuildingStatusForMenu_f: building pointer is NULL\n");
		return;
	}

	if (!baseCurrent) {
		Com_Printf("B_CheckBuildingStatusForMenu_f: baseCurrent pointer is NULL\n");
		return;
	}

	/* Maybe base is under attack ? */
	if (baseCurrent->baseStatus == BASE_UNDER_ATTACK) {
		Com_sprintf(popupText, sizeof(popupText), _("Base is under attack, you can't access this building !"));
		MN_Popup(_("Notice"), popupText);
		return;
	}

	baseIdx = baseCurrent->idx;

	if (building->buildingType == B_HANGAR) {
		/* this is an exception because you must have a small or large hangar to enter aircraft menu */
		Com_sprintf(popupText, sizeof(popupText), _("You need at least one Hangar (and its dependencies) to use aircraft."));
		MN_Popup(_("Notice"), popupText);
		return;
	}

	num = B_GetNumberOfBuildingsInBaseByBuildingType(baseCurrent, building->buildingType);
	if (num > 0) {
		int numUnderConstruction;
		/* maybe all buildings of this type are under construction ? */
		B_CheckBuildingTypeStatus(baseCurrent, building->buildingType, B_STATUS_UNDER_CONSTRUCTION, &numUnderConstruction);
		if (numUnderConstruction == num) {
			int minDay = 99999;
			/* Find the building whose construction will finish first */
			for (i = 0; i < gd.numBuildings[baseIdx]; i++) {
				if (gd.buildings[baseIdx][i].buildingType == building->buildingType
					&& gd.buildings[baseIdx][i].buildingStatus == B_STATUS_UNDER_CONSTRUCTION
					&& minDay > gd.buildings[baseIdx][i].buildTime - (ccs.date.day - gd.buildings[baseIdx][i].timeStart))
					minDay = gd.buildings[baseIdx][i].buildTime - (ccs.date.day - gd.buildings[baseIdx][i].timeStart);
			}
			Com_sprintf(popupText, sizeof(popupText), ngettext("Construction of building will be over in %i day.\nPlease wait to enter.", "Construction of building will be over in %i days.\nPlease wait to enter.",
				minDay), minDay);
			MN_Popup(_("Notice"), popupText);
			return;
		}

		if (!B_CheckBuildingDependencesStatus(baseCurrent, building)) {
			building_t *dependenceBuilding = building->dependsBuilding;
			assert(building->dependsBuilding);
			if (B_GetNumberOfBuildingsInBaseByBuildingType(baseCurrent, dependenceBuilding->buildingType) <= 0) {
				/* the dependence of the building is not built */
				Com_sprintf(popupText, sizeof(popupText), _("You need a building %s to make building %s functional."), _(dependenceBuilding->name), _(building->name));
				MN_Popup(_("Notice"), popupText);
				return;
			} else {
				/* maybe the dependence of the building is under construction
				 * note that we can't use B_STATUS_UNDER_CONSTRUCTION here, because this value
				 * is not use for every building (for exemple Command Centre) */
				for (i = 0; i < gd.numBuildings[baseIdx]; i++) {
					if (gd.buildings[baseIdx][i].buildingType == dependenceBuilding->buildingType
					 && gd.buildings[baseIdx][i].buildTime > (ccs.date.day - gd.buildings[baseIdx][i].timeStart)) {
						Com_sprintf(popupText, sizeof(popupText), _("Building %s is not finished yet, and is needed to use building %s."),
							_(dependenceBuilding->name), _(building->name));
						MN_Popup(_("Notice"), popupText);
						return;
					}
				}
				/* the dependence is built but doesn't work - must be because of their dependendes */
				Com_sprintf(popupText, sizeof(popupText), _("Make sure that the dependencies of building %s (%s) are operational, so that building %s may be used."),
					_(dependenceBuilding->name), _(dependenceBuilding->dependsBuilding->name), _(building->name));
				MN_Popup(_("Notice"), popupText);
				return;
			}
		}
		/* all buildings are OK: employees must be missing */
		if ((building->buildingType == B_WORKSHOP) && (E_CountHired(baseCurrent, EMPL_WORKER) <= 0)) {
			Com_sprintf(popupText, sizeof(popupText), _("You need to recruit %s to use building %s."),
				E_GetEmployeeString(EMPL_WORKER), _(building->name));
			MN_Popup(_("Notice"), popupText);
			return;
		} else if ((building->buildingType == B_LAB) && (E_CountHired(baseCurrent, EMPL_SCIENTIST) <= 0)) {
			Com_sprintf(popupText, sizeof(popupText), _("You need to recruit %s to use building %s."),
				E_GetEmployeeString(EMPL_SCIENTIST), _(building->name));
			MN_Popup(_("Notice"), popupText);
			return;
		}
	} else {
		Com_sprintf(popupText, sizeof(popupText), _("Build a %s first."), _(building->name));
		MN_Popup(_("Notice"), popupText);
		return;
	}
}

/**
 * @brief Checks whether the building menu or the pedia entry should be called
 * when you click a building in the baseview
 * @param[in] base The current active base we are viewing right now
 * @param[in] building The building we have clicked
 */
void B_BuildingOpenAfterClick (const base_t *base, const building_t *building)
{
	assert(base);
	assert(building);
	if (!B_GetBuildingStatus(base, building->buildingType)) {
		UP_OpenWith(building->pedia);
	} else {
		switch (building->buildingType) {
		case B_LAB:
			if (RS_ResearchAllowed(base))
				MN_PushMenu("research");
			else
				UP_OpenWith(building->pedia);
			break;
		case B_HOSPITAL:
			if (HOS_HospitalAllowed(base))
				MN_PushMenu("hospital");
			else
				UP_OpenWith(building->pedia);
			break;
		case B_ALIEN_CONTAINMENT:
			if (AC_ContainmentAllowed(base))
				MN_PushMenu("aliencont");
			else
				UP_OpenWith(building->pedia);
			break;
		case B_QUARTERS:
			if (E_HireAllowed(base))
				MN_PushMenu("employees");
			else
				UP_OpenWith(building->pedia);
			break;
		case B_WORKSHOP:
			if (PR_ProductionAllowed(base))
				MN_PushMenu("production");
			else
				UP_OpenWith(building->pedia);
			break;
		case B_DEFENCE_LASER:
		case B_DEFENCE_MISSILE:
			MN_PushMenu("basedefence");
			break;
		case B_HANGAR:
		case B_SMALL_HANGAR:
			if (!AIR_AircraftAllowed(base)) {
				UP_OpenWith(building->pedia);
			} else if (base->numAircraftInBase) {
				MN_PushMenu("aircraft");
			} else {
				MN_PushMenu("buyaircraft");
				/* transfer is only possible when there are at least two bases */
				if (gd.numBases > 1)
					MN_Popup(_("Note"), _("No aircraft in this base - You first have to purchase or transfer an aircraft\n"));
				else
					MN_Popup(_("Note"), _("No aircraft in this base - You first have to purchase an aircraft\n"));
			}
			break;
		case B_STORAGE:
		case B_ANTIMATTER:
			if (BS_BuySellAllowed(base))
				MN_PushMenu("buy");
			else
				UP_OpenWith(building->pedia);
			break;
		default:
			UP_OpenWith(building->pedia);
			break;
		}
	}
}

#ifdef DEBUG
/**
 * @brief Debug function for printing all capacities in given base.
 * @note called with debug_listcapacities
 */
static void B_PrintCapacities_f (void)
{
	int i, j;
	base_t *base;

	if (Cmd_Argc() < 2) {
		Com_Printf("Usage: %s <baseID>\n", Cmd_Argv(0));
		return;
	}

	i = atoi(Cmd_Argv(1));
	if (i >= gd.numBases) {
		Com_Printf("invalid baseID (%s)\n", Cmd_Argv(1));
		return;
	}
	base = B_GetBaseByIDX(i);
	for (i = 0; i < MAX_CAP; i++) {
		const buildingType_t buildingType = B_GetBuildingTypeByCapacity(i);
		if (buildingType >= MAX_BUILDING_TYPE)
			Com_Printf("B_PrintCapacities_f: Could not find building associated with capacity %i\n", i);
		else {
			for (j = 0; j < gd.numBuildingTemplates; j++) {
				if (gd.buildingTemplates[j].buildingType == buildingType)
					break;
			}
			Com_Printf("Building: %s, capacity max: %i, capacity cur: %i\n",
			gd.buildingTemplates[j].id, base->capacities[i].max, base->capacities[i].cur);
		}
	}
}

/**
 * @brief Finishes the construction of every building in the base
 */
static void B_BuildingConstructionFinished_f (void)
{
	int i;
	base_t *base;

	if (!baseCurrent)
		return;

	base = baseCurrent;
	for (i = 0; i < gd.numBuildings[base->idx]; i++) {
		building_t *building = &gd.buildings[base->idx][i];
		B_UpdateAllBaseBuildingStatus(building, base, B_STATUS_WORKING);
	}
	/* update menu */
	B_SelectBase(base);
}

#endif

/**
 * @brief Resets console commands.
 * @sa MN_InitStartup
 */
void B_InitStartup (void)
{
	Com_DPrintf(DEBUG_CLIENT, "Reset basemanagement\n");

	/* add commands and cvars */
	Cmd_AddCommand("mn_prev_base", B_PrevBase_f, "Go to the previous base");
	Cmd_AddCommand("mn_next_base", B_NextBase_f, "Go to the next base");
	Cmd_AddCommand("mn_select_base", B_SelectBase_f, "Select a founded base by index");
	Cmd_AddCommand("mn_build_base", B_BuildBase_f, NULL);
	Cmd_AddCommand("base_changename", B_ChangeBaseName_f, "Called after editing the cvar base name");
	Cmd_AddCommand("base_init", B_BaseInit_f, NULL);
	Cmd_AddCommand("base_assemble", B_AssembleMap_f, "Called to assemble the current selected base");
	Cmd_AddCommand("base_assemble_rand", B_AssembleRandomBase_f, NULL);
	Cmd_AddCommand("building_init", B_BuildingInit_f, NULL);
	Cmd_AddCommand("building_status", B_BuildingStatus_f, NULL);
	Cmd_AddCommand("building_destroy", B_BuildingDestroy_f, "Function to destroy a building (select via right click in baseview first)");
	Cmd_AddCommand("buildinginfo_click", B_BuildingInfoClick_f, "Opens the UFOpedia for the current selected building");
	Cmd_AddCommand("check_building_status", B_CheckBuildingStatusForMenu_f, "Create a popup to inform player why he can't use a button");
	Cmd_AddCommand("buildings_click", B_BuildingClick_f, "Opens the building information window in construction mode");
	Cmd_AddCommand("reset_building_current", B_ResetBuildingCurrent_f, NULL);
	Cmd_AddCommand("pack_initial", B_PackInitialEquipment_f, NULL);
	Cmd_AddCommand("assign_initial", B_AssignInitial_f, NULL);
	Cmd_AddCommand("building_ondestroy", B_BuildingOnDestroy_f, "Destroy a building");
#ifdef DEBUG
	Cmd_AddCommand("debug_listbase", B_BaseList_f, "Print base information to the game console");
	Cmd_AddCommand("debug_listbuilding", B_BuildingList_f, "Print building information to the game console");
	Cmd_AddCommand("debug_listcapacities", B_PrintCapacities_f, "Debug function to show all capacities in given base");
	Cmd_AddCommand("debug_basereset", B_ResetAllStatusAndCapacities_f, "Reset building status and capacities of all bases");
	Cmd_AddCommand("debug_destroybase", CL_BaseDestroy_f, "Destroy a base");
	Cmd_AddCommand("debug_buildingfinished", B_BuildingConstructionFinished_f, "Finish construction for every building in the current base");
#endif

	cl_equip = Cvar_Get("cl_equip", "multiplayer_initial", CVAR_USERINFO | CVAR_ARCHIVE, NULL);
}

/**
 * @brief Counts the number of bases.
 * @return The number of founded bases.
 */
int B_GetFoundedBaseCount (void)
{
	int i, cnt = 0;

	for (i = 0; i < MAX_BASES; i++) {
		if (!gd.bases[i].founded)
			continue;
		cnt++;
	}

	return cnt;
}

/**
 * @brief Updates base data
 * @sa CL_CampaignRun
 * @note called every "day"
 * @sa AIRFIGHT_ProjectileHitsBase
 */
void B_UpdateBaseData (void)
{
	building_t *b;
	int baseIdx, j;
	int new;

	for (baseIdx = 0; baseIdx < MAX_BASES; baseIdx++) {
		base_t *base = B_GetFoundedBaseByIDX(baseIdx);
		if (!base)
			continue;

		for (j = 0; j < gd.numBuildings[baseIdx]; j++) {
			b = &gd.buildings[baseIdx][j];
			if (!b)
				continue;
			new = B_CheckBuildingConstruction(b, base);
			if (new) {
				Com_sprintf(mn.messageBuffer, sizeof(mn.messageBuffer), _("Construction of %s building finished in base %s."), _(b->name), gd.bases[baseIdx].name);
				MN_AddNewMessage(_("Building finished"), mn.messageBuffer, qfalse, MSG_CONSTRUCTION, NULL);
			}
		}

		/* Repair base buildings */
		if (gd.bases[baseIdx].batteryDamage <= MAX_BATTERY_DAMAGE) {
			gd.bases[baseIdx].batteryDamage += 20;
			if (gd.bases[baseIdx].batteryDamage > MAX_BATTERY_DAMAGE)
				gd.bases[baseIdx].batteryDamage = MAX_BATTERY_DAMAGE;
		}
		if (gd.bases[baseIdx].baseDamage <= MAX_BASE_DAMAGE) {
			gd.bases[baseIdx].baseDamage += 20;
			if (gd.bases[baseIdx].baseDamage > MAX_BASE_DAMAGE)
				gd.bases[baseIdx].baseDamage = MAX_BASE_DAMAGE;
		}
	}
}

/**
 * @brief Checks whether the construction of a building is finished.
 * Calls the onConstruct functions and assign workers, too.
 */
int B_CheckBuildingConstruction (building_t *building, base_t *base)
{
	int newBuilding = 0;

	if (building->buildingStatus == B_STATUS_UNDER_CONSTRUCTION) {
		if (building->timeStart && building->timeStart + building->buildTime <= ccs.date.day) {
			B_UpdateAllBaseBuildingStatus(building, base, B_STATUS_WORKING);

			if (*building->onConstruct) {
				base->buildingCurrent = building;
				Com_DPrintf(DEBUG_CLIENT, "B_CheckBuildingConstruction: %s %i;\n", building->onConstruct, base->idx);
				Cbuf_AddText(va("%s %i;", building->onConstruct, base->idx));
			}

			newBuilding++;
		}
	}
	if (newBuilding)
		/* update the building-list */
		B_BuildingInit(base);

	return newBuilding;
}

/**
 * @brief Counts the number of soldiers in given aircraft.
 * @param[in] aircraft Pointer to the aircraft, for which we return the amount of soldiers.
 * @return Amount of soldiers.
 */
int B_GetNumOnTeam (const aircraft_t *aircraft)
{
	assert(aircraft);
	return aircraft->teamSize;
}

/**
 * @brief Returns the aircraft pointer from the given base and perform some sanity checks
 * @param[in] base Base the to get the aircraft from - may not be null
 * @param[in] index Base aircraft index
 */
aircraft_t *B_GetAircraftFromBaseByIndex (base_t* base, int index)
{
	assert(base);
	if (index < base->numAircraftInBase) {
		return &base->aircraft[index];
	} else {
		Com_DPrintf(DEBUG_CLIENT, "B_GetAircraftFromBaseByIndex: error: index bigger than number of aircraft in this base\n");
		return NULL;
	}
}

/**
 * @brief Do anything when dropship returns to base
 * @param[in] aircraft Returning aircraft.
 * @note Place here any stuff, which should be called
 * @note when Drophip returns to base.
 * @sa CL_CampaignRunAircraft
 */
void CL_AircraftReturnedToHomeBase (aircraft_t* aircraft)
{
	AII_ReloadWeapon(aircraft);				/**< Reload weapons */

	/* Don't call cargo functions if aircraft is not a transporter. */
	if (aircraft->type != AIRCRAFT_TRANSPORTER)
		return;
	AL_AddAliens(aircraft);			/**< Add aliens to Alien Containment. */
	INV_SellOrAddItems(aircraft);		/**< Sell collected items or add them to storage. */
	RS_MarkResearchable(qfalse, aircraft->homebase);		/**< Mark new technologies researchable. */

	/** @note Recalculate storage capacity, to fix wrong capacity if a soldier drops something on the ground
	 * @todo this should be removed when new inventory code will be over */
	assert(aircraft->homebase);
	INV_UpdateStorageCap(aircraft->homebase);

	/* Now empty alien/item cargo just in case. */
	memset(aircraft->aliencargo, 0, sizeof(aircraft->aliencargo));
	memset(aircraft->itemcargo, 0, sizeof(aircraft->itemcargo));
	aircraft->alientypes = 0;
}

/**
 * @brief Check if the item has been collected (i.e it is in the storage) in the given base.
 * @param[in] item The item to check
 * @param[in] base The base to search in.
 * @return amount Number of available items in base
 */
int B_ItemInBase (const objDef_t *item, const base_t *base)
{
	const equipDef_t *ed;

	if (!item)
		return -1;

	if (!base)
		return -1;

	ed = &base->storage;

	if (!ed)
		return -1;

	/* Com_DPrintf(DEBUG_CLIENT, "B_ItemInBase: DEBUG idx %s\n",  csi.ods[item_idx].id); */

	return ed->num[item->idx];
}

/**
 * @brief Updates base capacities.
 * @param[in] cap Enum type of baseCapacities_t.
 * @param[in] base Pointer to the base.
 * @sa B_UpdateAllBaseBuildingStatus
 * @sa B_BuildingDestroy_f
 * @note If hasBuilding is qfalse, the capacity is still increase: if power plant is destroyed and rebuilt, you shouldn't have to hire employees again
 */
void B_UpdateBaseCapacities (baseCapacities_t cap, base_t *base)
{
	int i, j, capacity = 0, b_idx = -1;
	buildingType_t buildingType;

	/* Get building type. */
	buildingType = B_GetBuildingTypeByCapacity(cap);

	switch (cap) {
	case CAP_ALIENS:		/**< Update Aliens capacity in base. */
	case CAP_EMPLOYEES:		/**< Update employees capacity in base. */
	case CAP_LABSPACE:		/**< Update laboratory space capacity in base. */
	case CAP_WORKSPACE:		/**< Update workshop space capacity in base. */
	case CAP_ITEMS:			/**< Update items capacity in base. */
	case CAP_AIRCRAFTS_SMALL:	/**< Update aircraft capacity in base. */
	case CAP_AIRCRAFTS_BIG:		/**< Update aircraft capacity in base. */
	case CAP_UFOHANGARS_SMALL:	/**< Base capacities for UFO hangars. */
	case CAP_UFOHANGARS_LARGE:	/**< Base capacities for UFO hangars. */
	case CAP_ANTIMATTER:		/**< Update antimatter capacity in base. */
		/* Reset given capacity in current base. */
		base->capacities[cap].max = 0;
		/* Get building capacity. */
		for (i = 0; i < gd.numBuildingTemplates; i++) {
			if (gd.buildingTemplates[i].buildingType == buildingType) {
				capacity = gd.buildingTemplates[i].capacity;
				Com_DPrintf(DEBUG_CLIENT, "Building: %s capacity: %i\n", gd.buildingTemplates[i].id, capacity);
				b_idx = i;
				break;
			}
		}
		/* Finally update capacity. */
		for (j = 0; j < gd.numBuildings[base->idx]; j++) {
			if ((gd.buildings[base->idx][j].buildingType == buildingType)
			&& (gd.buildings[base->idx][j].buildingStatus >= B_STATUS_CONSTRUCTION_FINISHED)) {
				base->capacities[cap].max += capacity;
			}
		}
		if (b_idx != -1)
			Com_DPrintf(DEBUG_CLIENT, "B_UpdateBaseCapacities: updated capacity of %s: %i\n",
				gd.buildingTemplates[b_idx].id, base->capacities[cap].max);
		break;
	case MAX_CAP:			/**< Update all capacities in base. */
		Com_DPrintf(DEBUG_CLIENT, "B_UpdateBaseCapacities: going to update ALL capacities.\n");
		/* Loop through all capacities and update them. */
		for (i = 0; i < cap; i++) {
			B_UpdateBaseCapacities(i, base);
		}
		break;
	default:
		Sys_Error("Unknown capacity limit for this base: %i \n", cap);
		break;
	}

}

/**
 * @brief Saves an item slot
 * @sa B_LoadItemSlots
 * @sa B_Save
 * @sa AII_InitialiseSlot
 */
static void B_SaveAircraftSlots (const aircraftSlot_t* slot, const int num, sizebuf_t* sb)
{
	int i;

	for (i = 0; i < num; i++) {
		if (slot[i].item) {
			const objDef_t *ammo = slot[i].ammo;
			MSG_WriteString(sb, slot[i].item->id);
			MSG_WriteShort(sb, slot[i].ammoLeft);
			MSG_WriteShort(sb, slot[i].delayNextShot);
			MSG_WriteShort(sb, slot[i].installationTime);
			/* if there is no ammo MSG_WriteString will write an empty string */
			MSG_WriteString(sb, ammo ? ammo->id : "");
		} else {
			MSG_WriteString(sb, "");
			MSG_WriteShort(sb, -1);	/* must be the same value as in AII_InitialiseSlot */
			MSG_WriteShort(sb, 0);
			MSG_WriteShort(sb, 0);
			/* if there is no ammo MSG_WriteString will write an empty string */
			MSG_WriteString(sb, "");
		}
	}
}

/**
 * @brief Saves the weapon slots of a base.
 */
void B_SaveBaseSlots (const baseWeapon_t *weapons, const int numWeapons, sizebuf_t* sb)
{
	int i;

	for (i = 0; i < numWeapons; i++) {
		if (weapons[i].slot.item) {
			const objDef_t *ammo = weapons[i].slot.ammo;
			MSG_WriteString(sb, weapons[i].slot.item->id);
			MSG_WriteShort(sb, weapons[i].slot.ammoLeft);
			MSG_WriteShort(sb, weapons[i].slot.delayNextShot);
			MSG_WriteShort(sb, weapons[i].slot.installationTime);
			/* if there is no ammo MSG_WriteString will write an empty string */
			MSG_WriteString(sb, ammo ? ammo->id : "");
		} else {
			MSG_WriteString(sb, "");
			MSG_WriteShort(sb, -1);	/* must be the same value as in AII_InitialiseSlot */
			MSG_WriteShort(sb, 0);
			MSG_WriteShort(sb, 0);
			/* if there is no ammo MSG_WriteString will write an empty string */
			MSG_WriteString(sb, "");
		}

		/* save target of this weapon */
		MSG_WriteShort(sb, weapons[i].target ? weapons[i].target->idx : -1);
	}
}

/**
 * @brief Save callback for savegames
 * @sa B_Load
 * @sa SAV_GameSave
 */
qboolean B_Save (sizebuf_t* sb, void* data)
{
	int i, k, l;

	MSG_WriteShort(sb, gd.numAircraft);
	for (i = 0; i < presaveArray[PRE_MAXBAS]; i++) {
		const base_t *b = B_GetBaseByIDX(i);
		MSG_WriteByte(sb, b->founded);
		if (!b->founded)
			continue;
		MSG_WriteString(sb, b->name);
		MSG_WritePos(sb, b->pos);
		for (k = 0; k < presaveArray[PRE_BASESI]; k++)
			for (l = 0; l < presaveArray[PRE_BASESI]; l++) {
				MSG_WriteByte(sb, b->map[k][l].building ? b->map[k][l].building->idx : BYTES_NONE);
				MSG_WriteByte(sb, b->map[k][l].blocked);
				MSG_WriteShort(sb, b->map[k][l].posX);
				MSG_WriteShort(sb, b->map[k][l].posY);
			}
		for (k = 0; k < presaveArray[PRE_MAXBUI]; k++) {
			const building_t *building = &gd.buildings[i][k];
			MSG_WriteByte(sb, building->tpl ? building->tpl - gd.buildingTemplates : BYTES_NONE);
			MSG_WriteByte(sb, building->buildingStatus);
			MSG_WriteLong(sb, building->timeStart);
			MSG_WriteLong(sb, building->buildTime);
			MSG_WriteByte(sb, building->level);
			MSG_Write2Pos(sb, building->pos);
		}
		MSG_WriteShort(sb, gd.numBuildings[i]);
		MSG_WriteByte(sb, b->baseStatus);
		MSG_WriteFloat(sb, b->alienInterest);

		MSG_WriteByte(sb, b->numBatteries);
		B_SaveBaseSlots(b->batteries, b->numBatteries, sb);

		MSG_WriteByte(sb, b->numLasers);
		B_SaveBaseSlots(b->lasers, b->numLasers, sb);

		MSG_WriteShort(sb, AIR_GetAircraftIdxInBase(b->aircraftCurrent));
		MSG_WriteByte(sb, b->numAircraftInBase);
		for (k = 0; k < b->numAircraftInBase; k++) {
			const aircraft_t *aircraft = &b->aircraft[k];
			MSG_WriteString(sb, aircraft->id);
			MSG_WriteShort(sb, aircraft->idx);
			MSG_WriteByte(sb, aircraft->status);
			MSG_WriteLong(sb, aircraft->fuel);
			MSG_WriteLong(sb, aircraft->damage);
			MSG_WritePos(sb, aircraft->pos);
			MSG_WriteLong(sb, aircraft->time);
			MSG_WriteShort(sb, aircraft->point);
			MSG_WriteByte(sb, aircraft->hangar);
			/* Save target of the ufo */
			if (aircraft->aircraftTarget)
				MSG_WriteByte(sb, aircraft->aircraftTarget - gd.ufos);
			else
				MSG_WriteByte(sb, BYTES_NONE);

			/* save weapon slots */
			MSG_WriteByte(sb, aircraft->maxWeapons);
			B_SaveAircraftSlots(aircraft->weapons, aircraft->maxWeapons, sb);

			/* save shield slots - currently only one */
			MSG_WriteByte(sb, 1);
			if (aircraft->shield.item) {
				MSG_WriteString(sb, aircraft->shield.item->id);
				MSG_WriteShort(sb, aircraft->shield.installationTime);
			} else {
				MSG_WriteString(sb, "");
				MSG_WriteShort(sb, 0);
			}

			/* save electronics slots */
			MSG_WriteByte(sb, aircraft->maxElectronics);
			for (l = 0; l < aircraft->maxElectronics; l++) {
				if (aircraft->electronics[l].item) {
					MSG_WriteString(sb, aircraft->electronics[l].item->id);
					MSG_WriteShort(sb, aircraft->electronics[l].installationTime);
				} else {
					MSG_WriteString(sb, "");
					MSG_WriteShort(sb, 0);
				}
			}

			/** Save team on board
			 * @note presaveArray[PRE_ACTTEA]==MAX_ACTIVETEAM and NOT teamSize or maxTeamSize */
			for (l = 0; l < presaveArray[PRE_ACTTEA]; l++)
				MSG_WriteByte(sb, (aircraft->acTeam[l] ? aircraft->acTeam[l]->idx : BYTES_NONE));
			for (l = 0; l < presaveArray[PRE_ACTTEA]; l++)
				MSG_WriteShort(sb, (aircraft->acTeam[l] ? aircraft->acTeam[l]->type : MAX_EMPL));

			MSG_WriteByte(sb, (aircraft->pilot ? aircraft->pilot->idx : BYTES_NONE));

			MSG_WriteShort(sb, aircraft->numUpgrades);
			MSG_WriteShort(sb, aircraft->radar.range);
			MSG_WriteShort(sb, aircraft->route.numPoints);
			MSG_WriteFloat(sb, aircraft->route.distance);
			for (l = 0; l < aircraft->route.numPoints; l++)
				MSG_Write2Pos(sb, aircraft->route.point[l]);
			MSG_WriteShort(sb, aircraft->alientypes);
			MSG_WriteShort(sb, aircraft->itemtypes);
			/* aliencargo */
			for (l = 0; l < aircraft->alientypes; l++) {
				assert(aircraft->aliencargo[l].teamDef);
				MSG_WriteString(sb, aircraft->aliencargo[l].teamDef->id);
				MSG_WriteShort(sb, aircraft->aliencargo[l].amount_alive);
				MSG_WriteShort(sb, aircraft->aliencargo[l].amount_dead);
			}
			/* itemcargo */
			for (l = 0; l < aircraft->itemtypes; l++) {
				assert(aircraft->itemcargo[l].item);
				MSG_WriteString(sb, aircraft->itemcargo[l].item->id);
				MSG_WriteShort(sb, aircraft->itemcargo[l].amount);
			}
			if (aircraft->status == AIR_MISSION) {
				assert(aircraft->mission);
				MSG_WriteString(sb, aircraft->mission->id);
			}
			MSG_WritePos(sb, aircraft->direction);
			for (l = 0; l < presaveArray[PRE_AIRSTA]; l++) {
#ifdef DEBUG
				if (aircraft->stats[l] < 0)
					Com_Printf("Warning: aircraft '%s' stats %i is smaller than 0\n", aircraft->id, aircraft->stats[l]);
#endif
				MSG_WriteLong(sb, aircraft->stats[l]);
			}
		}
		MSG_WriteByte(sb, b->equipType);	/** @todo Do we really need to save this? */

		/* store equipment */
		for (k = 0; k < presaveArray[PRE_NUMODS]; k++) {
			MSG_WriteString(sb, csi.ods[k].id);
			MSG_WriteShort(sb, b->storage.num[k]);
			MSG_WriteByte(sb, b->storage.numLoose[k]);
		}

		MSG_WriteShort(sb, b->radar.range);

		/* Alien Containment. */
		for (k = 0; k < presaveArray[PRE_NUMALI]; k++) {
			MSG_WriteString(sb, b->alienscont[k].teamDef->id);
			MSG_WriteShort(sb, b->alienscont[k].amount_alive);
			MSG_WriteShort(sb, b->alienscont[k].amount_dead);
		}

	}
	return qtrue;
}

/**
 * @brief Loads the weapon slots of an aircraft.
 * @sa B_Load
 * @sa B_SaveItemSlots
 */
static void B_LoadAircraftSlots (base_t* base, aircraftSlot_t* slot, int num, sizebuf_t* sb)
{
	int i;
	technology_t *tech;

	for (i = 0; i < num; i++) {
		tech = RS_GetTechByProvided(MSG_ReadString(sb));
		/* base is NULL here to not check against the storage amounts - they
		 * are already loaded in the campaign load function and set to the value
		 * after the craftitem was already removed from the initial game - thus
		 * there might not be any of these items in the storage at this point */
		/** @todo Check whether storage and capacities needs updating now */
		if (tech)
			AII_AddItemToSlot(NULL, tech, slot + i);
		slot[i].ammoLeft = MSG_ReadShort(sb);
		slot[i].delayNextShot = MSG_ReadShort(sb);
		slot[i].installationTime = MSG_ReadShort(sb);
		tech = RS_GetTechByProvided(MSG_ReadString(sb));
		if (tech)
			slot[i].ammo = AII_GetAircraftItemByID(tech->provides);
		else
			slot[i].ammo = NULL;
	}
}

/**
 * @brief Loads the missile and laser slots of a base.
 * @sa B_Load
 * @sa B_SaveItemSlots
 */
void B_LoadBaseSlots (baseWeapon_t* weapons, int numWeapons, sizebuf_t* sb)
{
	int i, target;

	for (i = 0; i < numWeapons; i++) {
		technology_t *tech = RS_GetTechByProvided(MSG_ReadString(sb));
		/* base is NULL here to not check against the storage amounts - they
		 * are already loaded in the campaign load function and set to the value
		 * after the craftitem was already removed from the initial game - thus
		 * there might not be any of these items in the storage at this point */
		if (tech)
			AII_AddItemToSlot(NULL, tech, &weapons[i].slot);
		weapons[i].slot.ammoLeft = MSG_ReadShort(sb);
		weapons[i].slot.delayNextShot = MSG_ReadShort(sb);
		weapons[i].slot.installationTime = MSG_ReadShort(sb);
		tech = RS_GetTechByProvided(MSG_ReadString(sb));
		if (tech)
			weapons[i].slot.ammo = AII_GetAircraftItemByID(tech->provides);
		else
			weapons[i].slot.ammo = NULL;

		target = MSG_ReadShort(sb);
		weapons[i].target = (target >= 0) ? gd.ufos + target : NULL;
	}
}

/**
 * @brief Set the capacity stuff for all the bases after loading a savegame
 * @sa SAV_GameActionsAfterLoad
 */
void B_PostLoadInit (void)
{
	int baseIdx;

	for (baseIdx = 0; baseIdx < MAX_BASES; baseIdx++) {
		base_t *base = B_GetFoundedBaseByIDX(baseIdx);
		if (!base)
			continue;

		B_ResetAllStatusAndCapacities(base, qtrue);
	}
}

#define MAX_TEAMLIST_SIZE_FOR_LOADING 32
/**
 * @brief Load callback for savegames
 * @sa B_Save
 * @sa SAV_GameLoad
 * @sa B_LoadItemSlots
 */
qboolean B_Load (sizebuf_t* sb, void* data)
{
	int i, k, l, amount, ufoIdx;
	int aircraftIdxInBase;
	int teamIdxs[MAX_TEAMLIST_SIZE_FOR_LOADING];	/**< Temp list of employee indices. */
	int teamTypes[MAX_TEAMLIST_SIZE_FOR_LOADING];	/**< Temp list of employee-types. */
	int buildingIdx;
	int pilotIdx;

	/* Initialize Radar coverage and create textures if not yet done
	 * This is needed if no other game was played before and we try to load
	 * a game as first action */
	R_CreateRadarOverlay();

	gd.numAircraft = MSG_ReadShort(sb);
	for (i = 0; i < presaveArray[PRE_MAXBAS]; i++) {
		base_t *const b = B_GetBaseByIDX(i);
		b->founded = MSG_ReadByte(sb);
		if (!b->founded)
			continue;
		Q_strncpyz(b->name, MSG_ReadStringRaw(sb), sizeof(b->name));
		MSG_ReadPos(sb, b->pos);

		for (k = 0; k < presaveArray[PRE_BASESI]; k++)
			for (l = 0; l < presaveArray[PRE_BASESI]; l++) {
				buildingIdx = MSG_ReadByte(sb);
				if (buildingIdx != BYTES_NONE)
					b->map[k][l].building = &gd.buildings[i][buildingIdx];	/** The buildings are actually parsed _below_. (See PRE_MAXBUI loop) */
				else
					b->map[k][l].building = NULL;
				b->map[k][l].blocked = MSG_ReadByte(sb);
				b->map[k][l].posX = MSG_ReadShort(sb);
				b->map[k][l].posY = MSG_ReadShort(sb);
			}
		for (k = 0; k < presaveArray[PRE_MAXBUI]; k++) {
			building_t *const building = &gd.buildings[i][k];
			byte buildingTpl;
			buildingTpl = MSG_ReadByte(sb);
			if (buildingTpl != BYTES_NONE)
				*building = gd.buildingTemplates[buildingTpl];
			building->idx = k;
			building->base = b;
			building->buildingStatus = MSG_ReadByte(sb);
			building->timeStart = MSG_ReadLong(sb);
			building->buildTime = MSG_ReadLong(sb);
			building->level = MSG_ReadByte(sb);
			MSG_Read2Pos(sb, building->pos);
		}
		gd.numBuildings[i] = MSG_ReadShort(sb);
		b->baseStatus = MSG_ReadByte(sb);
		b->alienInterest = MSG_ReadFloat(sb);
		BDEF_InitialiseBaseSlots(b);

		/* read missile battery slots */
		b->numBatteries = MSG_ReadByte(sb);
		B_LoadBaseSlots(b->batteries, b->numBatteries, sb);

		/* read laser battery slots */
		b->numLasers = MSG_ReadByte(sb);
		B_LoadBaseSlots(b->lasers, b->numLasers, sb);

		b->aircraftCurrent = NULL;
		aircraftIdxInBase = MSG_ReadShort(sb);
		if (aircraftIdxInBase != AIRCRAFT_INBASE_INVALID)
			b->aircraftCurrent = &b->aircraft[aircraftIdxInBase];

		b->numAircraftInBase = MSG_ReadByte(sb);
		for (k = 0; k < b->numAircraftInBase; k++) {
			aircraft_t *aircraft;

			const aircraft_t *const model = AIR_GetAircraft(MSG_ReadString(sb));
			if (!model)
				return qfalse;
			/* copy generic aircraft description to individal aircraft in base */
			aircraft = &b->aircraft[k];
			*aircraft = *model;
			aircraft->idx = MSG_ReadShort(sb);
			aircraft->homebase = b;
			/* this is the aircraft array id in current base */
			aircraft->status = MSG_ReadByte(sb);
			aircraft->fuel = MSG_ReadLong(sb);
			aircraft->damage = MSG_ReadLong(sb);
			MSG_ReadPos(sb, aircraft->pos);
			aircraft->time = MSG_ReadLong(sb);
			aircraft->point = MSG_ReadShort(sb);
			aircraft->hangar = MSG_ReadByte(sb);
			/* load aircraft target */
			ufoIdx = MSG_ReadByte(sb);
			if (ufoIdx == BYTES_NONE)
				aircraft->aircraftTarget = NULL;
			else
				aircraft->aircraftTarget = gd.ufos + ufoIdx;

			/* read weapon slot */
			amount = MSG_ReadByte(sb);
			/* only read aircraft->maxWeapons here - skip the rest in the following loop */
			B_LoadAircraftSlots(b, aircraft->weapons, min(amount, aircraft->maxWeapons), sb);
			/* just in case there are less slots in new game that in saved one */
			for (l = aircraft->maxWeapons; l < amount; l++) {
				MSG_ReadString(sb);
				MSG_ReadShort(sb);
				MSG_ReadShort(sb);
				MSG_ReadShort(sb);
				MSG_ReadString(sb);
			}
			/* check for shield slot */
			/* there is only one shield - but who knows - breaking the savegames if this changes
			 * isn't worth it */
			amount = MSG_ReadByte(sb);
			for (l = 0; l < amount; l++) {
				const technology_t *const tech = RS_GetTechByProvided(MSG_ReadString(sb));
				if (tech)
					AII_AddItemToSlot(NULL, tech, &aircraft->shield);
				aircraft->shield.installationTime = MSG_ReadShort(sb);
			}

			/* read electronics slot */
			amount = MSG_ReadByte(sb);
			for (l = 0; l < amount; l++) {
				/* check that there are enough slots in this aircraft */
				if (l < aircraft->maxElectronics) {
					const technology_t *const tech = RS_GetTechByProvided(MSG_ReadString(sb));
					if (tech)
						AII_AddItemToSlot(NULL, tech, aircraft->electronics + l);
					aircraft->electronics[l].installationTime = MSG_ReadShort(sb);
				} else {
					MSG_ReadString(sb);
					MSG_ReadShort(sb);
				}
			}

			/** Load team on board
			 * @note presaveArray[PRE_ACTTEA] == MAX_ACTIVETEAM and NOT teamSize or maxTeamSize */
			assert(presaveArray[PRE_ACTTEA] < MAX_TEAMLIST_SIZE_FOR_LOADING);
			for (l = 0; l < presaveArray[PRE_ACTTEA]; l++)
				teamIdxs[l] = MSG_ReadByte(sb);
			for (l = 0; l < presaveArray[PRE_ACTTEA]; l++)
				teamTypes[l] = MSG_ReadShort(sb);

			aircraft->teamSize = 0;
			for (l = 0; l < presaveArray[PRE_ACTTEA]; l++) {
				if (teamIdxs[l] != BYTES_NONE) {
					assert(teamTypes[l] != MAX_EMPL);
					/** assert(gd.numEmployees[teamTypes[l]] > 0); @todo We currently seem to link to not yet parsed employees. */
					aircraft->acTeam[l] = &gd.employees[teamTypes[l]][teamIdxs[l]];
					aircraft->teamSize++;
				}
			}

			pilotIdx = MSG_ReadByte(sb);
			/* the employee subsystem is loaded after the base subsystem
			 * this means, that the pilot pointer is not (really) valid until
			 * E_Load was called, too */
			if (pilotIdx != BYTES_NONE)
				aircraft->pilot = &gd.employees[EMPL_PILOT][pilotIdx];
			else
				aircraft->pilot = NULL;

			aircraft->numUpgrades = MSG_ReadShort(sb);
			aircraft->radar.range = MSG_ReadShort(sb);
			aircraft->route.numPoints = MSG_ReadShort(sb);
			aircraft->route.distance = MSG_ReadFloat(sb);
			for (l = 0; l < aircraft->route.numPoints; l++)
				MSG_Read2Pos(sb, aircraft->route.point[l]);
			aircraft->alientypes = MSG_ReadShort(sb);
			aircraft->itemtypes = MSG_ReadShort(sb);
			/* aliencargo */
			for (l = 0; l < aircraft->alientypes; l++) {
				aircraft->aliencargo[l].teamDef = Com_GetTeamDefinitionByID(MSG_ReadString(sb));
				if (!aircraft->aliencargo[l].teamDef)
					return qfalse;
				aircraft->aliencargo[l].amount_alive = MSG_ReadShort(sb);
				aircraft->aliencargo[l].amount_dead = MSG_ReadShort(sb);
			}
			/* itemcargo */
			for (l = 0; l < aircraft->itemtypes; l++) {
				const char *const s = MSG_ReadString(sb);
				const objDef_t *od = INVSH_GetItemByID(s);
				if (!od) {
					Com_Printf("B_Load: Could not find aircraftitem '%s'\n", s);
					MSG_ReadShort(sb);
				} else {
					aircraft->itemcargo[l].item = od;
					aircraft->itemcargo[l].amount = MSG_ReadShort(sb);
				}
			}
			if (aircraft->status == AIR_MISSION)
				aircraft->missionID = Mem_PoolStrDup(MSG_ReadString(sb), cl_localPool, 0);
			MSG_ReadPos(sb, aircraft->direction);
			for (l = 0; l < presaveArray[PRE_AIRSTA]; l++)
				aircraft->stats[l] = MSG_ReadLong(sb);
		}

		b->equipType = MSG_ReadByte(sb);

		/* read equipment */
		for (k = 0; k < presaveArray[PRE_NUMODS]; k++) {
			const char *const s = MSG_ReadString(sb);
			const objDef_t *od = INVSH_GetItemByID(s);
			if (!od) {
				Com_Printf("B_Load: Could not find item '%s'\n", s);
				MSG_ReadShort(sb);
				MSG_ReadByte(sb);
			} else {
				b->storage.num[od->idx] = MSG_ReadShort(sb);
				b->storage.numLoose[od->idx] = MSG_ReadByte(sb);
			}
		}

		RADAR_Initialise(&b->radar, MSG_ReadShort(sb), B_GetMaxBuildingLevel(b, B_RADAR), qtrue);

		/* Alien Containment. */

		/* Fill Alien Containment with default values like the tech pointer. */
		AL_FillInContainment(b);
		for (k = 0; k < presaveArray[PRE_NUMALI]; k++) {
			const char *const s = MSG_ReadString(sb);
			b->alienscont[k].teamDef = Com_GetTeamDefinitionByID(s);
			if (!b->alienscont[k].teamDef) {
				Com_Printf("B_Load: Could not find teamDef: '%s' (aliencont %i) ... skipped!\n", s, k);
				MSG_ReadShort(sb);
				MSG_ReadShort(sb);
			} else {
				b->alienscont[k].amount_alive = MSG_ReadShort(sb);
				b->alienscont[k].amount_dead = MSG_ReadShort(sb);
			}
		}

		/* clear the mess of stray loaded pointers */
		memset(&b->bEquipment, 0, sizeof(b->bEquipment));
	}
	gd.numBases = B_GetFoundedBaseCount();
	Cvar_Set("mn_base_count", va("%i", gd.numBases));

	return qtrue;
}

/**
 * @brief Update the storage amount and the capacities for the storages in the base
 * @param[in] base The base which storage and capacity should be updated
 * @param[in] obj The item.
 * @param[in] amount Amount to be added to removed
 * @param[in] reset Set this to true (amount is not needed) if you want to reset the
 * storage amount and capacities (e.g. in case of a base ransack)
 * @param[in] ignorecap qtrue if we won't check freespace but will just add items.
 * @sa CL_BaseRansacked
 */
qboolean B_UpdateStorageAndCapacity (base_t* base, const objDef_t *obj, int amount, qboolean reset, qboolean ignorecap)
{
	assert(base);
	assert(obj);
	if (reset) {
		base->storage.num[obj->idx] = 0;
		base->storage.numLoose[obj->idx] = 0; /** @todo needed? */
		base->capacities[CAP_ITEMS].cur = 0;
	} else {
		if (!ignorecap && (amount > 0)) {
			/* Only add items if there is enough room in storage */
			if (base->capacities[CAP_ITEMS].max - base->capacities[CAP_ITEMS].cur < (obj->size * amount)) {
				Com_DPrintf(DEBUG_CLIENT, "B_UpdateStorageAndCapacity: Not enough storage space (item: %s, amount: %i)\n", obj->id, amount);
				return qfalse;
			}
		}

		base->storage.num[obj->idx] += amount;
		if (obj->size > 0)
			base->capacities[CAP_ITEMS].cur += (amount * obj->size);

		if (base->capacities[CAP_ITEMS].cur < 0) {
			Com_Printf("B_UpdateStorageAndCapacity: current storage capacity is negative (%i): reset to 0\n", base->capacities[CAP_ITEMS].cur);
			base->capacities[CAP_ITEMS].cur = 0;
		}

		if (base->storage.num[obj->idx] < 0) {
			Com_Printf("B_UpdateStorageAndCapacity: current number of item '%s' is negative: reset to 0\n", obj->id);
			base->storage.num[obj->idx] = 0;
		}
	}

	return qtrue;
}

/**
 * @brief Checks the parsed buildings for errors
 * @return false if there are errors - true otherwise
 */
qboolean B_ScriptSanityCheck (void)
{
	int i, error = 0;
	building_t* b;

	for (i = 0, b = gd.buildingTemplates; i < gd.numBuildingTemplates; i++, b++) {
		if (!b->mapPart && b->visible) {
			error++;
			Com_Printf("...... no mappart for building '%s' given\n", b->id);
		}
		if (!b->name) {
			error++;
			Com_Printf("...... no name for building '%s' given\n", b->id);
		}
		if (!b->image) {
			error++;
			Com_Printf("...... no image for building '%s' given\n", b->id);
		}
		if (!b->pedia) {
			error++;
			Com_Printf("...... no pedia link for building '%s' given\n", b->id);
		} else if (!RS_GetTechByID(b->pedia)) {
			error++;
			Com_Printf("...... could not get pedia entry tech (%s) for building '%s'\n", b->pedia, b->id);
		}
	}
	if (!error)
		return qtrue;
	else
		return qfalse;
}<|MERGE_RESOLUTION|>--- conflicted
+++ resolved
@@ -2237,175 +2237,6 @@
 }
 
 /**
-<<<<<<< HEAD
-=======
- * @brief Draw a small square with the menu layout of the given base
- */
-void MN_BaseMapLayout (const menuNode_t * node)
-{
-	base_t *base;
-	int height, width, x, y;
-	int row, col;
-	const vec4_t c_gray = {0.5, 0.5, 0.5, 1.0};
-	vec2_t size;
-
-	if (node->baseid >= MAX_BASES || node->baseid < 0)
-		return;
-
-	height = node->size[1] / BASE_SIZE;
-	width = node->size[0] / BASE_SIZE;
-
-	Vector2Copy(node->size, size);
-	size[0] += (BASE_SIZE + 1) * node->padding;
-	size[1] += (BASE_SIZE + 1) * node->padding;
-	R_DrawFill(node->pos[0], node->pos[1], size[0], size[1], node->align, node->bgcolor);
-
-	base = B_GetBaseByIDX(node->baseid);
-
-	for (row = 0; row < BASE_SIZE; row++) {
-		for (col = 0; col < BASE_SIZE; col++) {
-			x = node->pos[0] + (width * col + node->padding * (col + 1));
-			y = node->pos[1] + (height * row + node->padding * (row + 1));
-			if (base->map[row][col].blocked) {
-				R_DrawFill(x, y, width, height, node->align, c_gray);
-			} else if (base->map[row][col].building) {
-				/* maybe destroyed in the meantime */
-				if (base->founded)
-					R_DrawFill(x, y, width, height, node->align, node->color);
-			}
-		}
-	}
-}
-
-/** 20 is the height of the part where the images overlap */
-#define BASE_IMAGE_OVERLAY 20
-
-/**
- * @brief Draws a base.
- * @sa MN_DrawMenus
- */
-void MN_BaseMapDraw (const menuNode_t * node)
-{
-	int xHover = -1, yHover = -1, widthHover = 1;
-	int width, height, row, col, time, colSecond;
-	const vec4_t color = { 0.5f, 1.0f, 0.5f, 1.0 };
-	char image[MAX_QPATH];
-	building_t *building, *secondBuilding = NULL, *hoverBuilding = NULL;
-
-	if (!baseCurrent) {
-		MN_PopMenu(qfalse);
-		return;
-	}
-
-	width = node->size[0] / BASE_SIZE;
-	height = (node->size[1] + BASE_SIZE * BASE_IMAGE_OVERLAY) / BASE_SIZE;
-
-	for (row = 0; row < BASE_SIZE; row++) {
-		for (col = 0; col < BASE_SIZE; col++) {
-			const int x = node->pos[0] + col * width;
-			const int y = node->pos[1] + row * height - row * BASE_IMAGE_OVERLAY;
-
-			baseCurrent->map[row][col].posX = x;
-			baseCurrent->map[row][col].posY = y;
-			image[0] = '\0';
-
-			if (baseCurrent->map[row][col].blocked) {
-				building = NULL;
-				Q_strncpyz(image, "base/invalid", sizeof(image));
-			} else if (!baseCurrent->map[row][col].building) {
-				building = NULL;
-				Q_strncpyz(image, "base/grid", sizeof(image));
-			} else {
-				building = baseCurrent->map[row][col].building;
-				secondBuilding = NULL;
-				assert(building);
-
-				if (!building->used) {
-					if (building->needs)
-						building->used = 1;
-					if (building->image)
-						Q_strncpyz(image, building->image, sizeof(image));
-				} else if (building->needs) {
-					secondBuilding = B_GetBuildingTemplate(building->needs);
-					if (!secondBuilding)
-						Sys_Error("Error in ufo-scriptfile - could not find the needed building\n");
-					Q_strncpyz(image, secondBuilding->image, sizeof(image));
-					building->used = 0;
-				}
-			}
-
-			if (image[0] != '\0')
-				R_DrawNormPic(x, y, width, height, 0, 0, 0, 0, 0, qfalse, image);
-
-			/* check for hovering building name or outline border */
-			if (mousePosX > x && mousePosX < x + width && mousePosY > y && mousePosY < y + height - 20) {
-				if (!baseCurrent->map[row][col].building
-				 && !baseCurrent->map[row][col].blocked) {
-					if (gd.baseAction == BA_NEWBUILDING && xHover == -1) {
-						assert(baseCurrent->buildingCurrent);
-						colSecond = col;
-						if (baseCurrent->buildingCurrent->needs) {
-							if (colSecond + 1 == BASE_SIZE) {
-								if (!baseCurrent->map[row][colSecond - 1].building
-								 && !baseCurrent->map[row][colSecond - 1].blocked)
-									colSecond--;
-							} else if (baseCurrent->map[row][colSecond + 1].building) {
-								if (!baseCurrent->map[row][colSecond - 1].building
-								 && !baseCurrent->map[row][colSecond - 1].blocked)
-									colSecond--;
-							} else {
-								colSecond++;
-							}
-							if (colSecond != col) {
-								if (colSecond < col)
-									xHover = node->pos[0] + colSecond * width;
-								else
-									xHover = x;
-								widthHover = 2;
-							}
-						} else
-							xHover = x;
-						yHover = y;
-					}
-				} else {
-					hoverBuilding = building;
-				}
-			}
-
-			/* only draw for first part of building */
-			if (building && !secondBuilding) {
-				switch (building->buildingStatus) {
-				case B_STATUS_DOWN:
-				case B_STATUS_CONSTRUCTION_FINISHED:
-					break;
-				case B_STATUS_UNDER_CONSTRUCTION:
-					time = building->buildTime - (ccs.date.day - building->timeStart);
-					R_FontDrawString("f_small", 0, x + 10, y + 10, x + 10, y + 10, node->size[0], 0, node->texh[0], va(ngettext("%i day left", "%i days left", time), time), 0, 0, NULL, qfalse, 0);
-					break;
-				default:
-					break;
-				}
-			}
-		}
-	}
-	if (hoverBuilding) {
-		R_Color(color);
-		R_FontDrawString("f_small", 0, mousePosX + 3, mousePosY, mousePosX + 3, mousePosY, node->size[0], 0, node->texh[0], _(hoverBuilding->name), 0, 0, NULL, qfalse, 0);
-		R_Color(NULL);
-	}
-	if (xHover != -1) {
-		if (widthHover == 1) {
-			Q_strncpyz(image, "base/hover", sizeof(image));
-			R_DrawNormPic(xHover, yHover, width, height, 0, 0, 0, 0, 0, qfalse, image);
-		} else {
-			Com_sprintf(image, sizeof(image), "base/hover%i", widthHover);
-			R_DrawNormPic(xHover, yHover, width * widthHover, height, 0, 0, 0, 0, 0, qfalse, image);
-		}
-	}
-}
-
-/**
->>>>>>> 3cacae45
  * @brief Cycles to the next base.
  * @sa B_PrevBase
  * @sa B_SelectBase_f
@@ -2500,7 +2331,7 @@
 			baseCurrent->idx = baseID;
 			Cvar_Set("mn_base_newbasecost", va(_("%i c"), curCampaign->basecost));
 			Com_DPrintf(DEBUG_CLIENT, "B_SelectBase_f: baseID is valid for base: %s\n", baseCurrent->name);
-			Cmd_ExecuteString("set_base_to_normal");
+			MN_ExecuteConfunc("set_base_to_normal");
 			/* Store configuration of radar overlay to be able to set it back */
 			radarOverlayWasSet = (r_geoscape_overlay->integer & OVERLAY_RADAR);
 			/* show radar overlay (if not already displayed) */
