/**
 * @file cp_campaign.c
 * @brief Single player campaign control.
 */

/*
Copyright (C) 2002-2011 UFO: Alien Invasion.

This program is free software; you can redistribute it and/or
modify it under the terms of the GNU General Public License
as published by the Free Software Foundation; either version 2
of the License, or (at your option) any later version.

This program is distributed in the hope that it will be useful,
but WITHOUT ANY WARRANTY; without even the implied warranty of
MERCHANTABILITY or FITNESS FOR A PARTICULAR PURPOSE.

See the GNU General Public License for more details.

You should have received a copy of the GNU General Public License
along with this program; if not, write to the Free Software
Foundation, Inc., 59 Temple Place - Suite 330, Boston, MA  02111-1307, USA.
*/

#include "../../client.h" /* cls */
#include "../../ui/ui_main.h"
#include "../cgame.h"
#include "cp_campaign.h"
#include "cp_capacity.h"
#include "cp_overlay.h"
#include "cp_mapfightequip.h"
#include "cp_hospital.h"
#include "cp_hospital_callbacks.h"
#include "cp_base_callbacks.h"
#include "cp_basedefence_callbacks.h"
#include "cp_team.h"
#include "cp_team_callbacks.h"
#include "cp_popup.h"
#include "cp_map.h"
#include "cp_ufo.h"
#include "cp_installation_callbacks.h"
#include "cp_alien_interest.h"
#include "cp_missions.h"
#include "cp_mission_triggers.h"
#include "cp_nation.h"
#include "cp_statistics.h"
#include "cp_time.h"
#include "cp_xvi.h"
#include "cp_fightequip_callbacks.h"
#include "cp_produce_callbacks.h"
#include "cp_transfer.h"
#include "cp_market_callbacks.h"
#include "cp_research_callbacks.h"
#include "cp_uforecovery.h"
#include "save/save_campaign.h"
#include "cp_auto_mission.h"

struct memPool_s *cp_campaignPool;		/**< reset on every game restart */
ccs_t ccs;
cvar_t *cp_campaign;
cvar_t *cp_start_employees;
cvar_t *cp_missiontest;
const cgame_import_t *cgi;

typedef struct {
	int ucn;
	int HP;
	int STUN;
	int morale;

	chrScoreGlobal_t chrscore;
} updateCharacter_t;

/**
 * @brief Parses the character data which was send by G_MatchSendResults using G_SendCharacterData
 * @param[in] msg The network buffer message. If this is NULL the character is updated, if this
 * is not NULL the data is stored in a temp buffer because the player can choose to retry
 * the mission and we have to catch this situation to not update the character data in this case.
 * @sa G_SendCharacterData
 * @sa GAME_SendCurrentTeamSpawningInfo
 * @sa E_Save
 */
void CP_ParseCharacterData (struct dbuffer *msg)
{
	static linkedList_t *updateCharacters = NULL;

	if (!msg) {
		updateCharacter_t *c;
		LIST_Foreach(updateCharacters, updateCharacter_t, c) {
			employee_t *employee = E_GetEmployeeFromChrUCN(c->ucn);
			character_t* chr;

			if (!employee) {
				Com_Printf("Warning: Could not get character with ucn: %i.\n", c->ucn);
				continue;
			}

			chr = &employee->chr;
			chr->HP = min(c->HP, chr->maxHP);
			chr->STUN = c->STUN;
			chr->morale = c->morale;

			memcpy(chr->score.experience, c->chrscore.experience, sizeof(chr->score.experience));
			memcpy(chr->score.skills, c->chrscore.skills, sizeof(chr->score.skills));
			memcpy(chr->score.kills, c->chrscore.kills, sizeof(chr->score.kills));
			memcpy(chr->score.stuns, c->chrscore.stuns, sizeof(chr->score.stuns));
			chr->score.assignedMissions = c->chrscore.assignedMissions;
		}
		LIST_Delete(&updateCharacters);
	} else {
		int i, j;
		const int num = NET_ReadByte(msg);

		if (num < 0)
			Com_Error(ERR_DROP, "CP_ParseCharacterData: NET_ReadShort error (%i)\n", num);

		LIST_Delete(&updateCharacters);

		for (i = 0; i < num; i++) {
			updateCharacter_t c;
			OBJZERO(c);
			c.ucn = NET_ReadShort(msg);
			c.HP = NET_ReadShort(msg);
			c.STUN = NET_ReadByte(msg);
			c.morale = NET_ReadByte(msg);

			for (j = 0; j < SKILL_NUM_TYPES + 1; j++)
				c.chrscore.experience[j] = NET_ReadLong(msg);
			for (j = 0; j < SKILL_NUM_TYPES; j++)
				c.chrscore.skills[j] = NET_ReadByte(msg);
			for (j = 0; j < KILLED_NUM_TYPES; j++)
				c.chrscore.kills[j] = NET_ReadShort(msg);
			for (j = 0; j < KILLED_NUM_TYPES; j++)
				c.chrscore.stuns[j] = NET_ReadShort(msg);
			c.chrscore.assignedMissions = NET_ReadShort(msg);
			LIST_Add(&updateCharacters, (const byte*)&c, sizeof(c));
		}
	}
}

/**
 * @brief Checks whether a campaign mode game is running
 */
qboolean CP_IsRunning (void)
{
	return ccs.curCampaign != NULL;
}

/**
 * @brief Check if a map may be selected for mission.
 * @param[in] mission Pointer to the mission where mapDef should be added
 * @param[in] pos position of the mission (NULL if the position will be chosen afterwards)
 * @param[in] mapIdx idx of the map in the mapdef array
 * @return qfalse if map is not selectable
 */
static qboolean CP_MapIsSelectable (mission_t *mission, int mapIdx, const vec2_t pos)
{
	mapDef_t *md;

	md = Com_GetMapDefByIDX(mapIdx);
	if (md->storyRelated)
		return qfalse;

	if (pos && !MAP_PositionFitsTCPNTypes(pos, md->terrains, md->cultures, md->populations, NULL))
		return qfalse;

	if (!mission->ufo) {
		/* a mission without UFO should not use a map with UFO */
		if (md->ufos)
			return qfalse;
	} else if (md->ufos) {
		/* A mission with UFO should use a map with UFO
		 * first check that list is not empty */
		const ufoType_t type = mission->ufo->ufotype;
		const char *ufoID;

		if (mission->crashed)
			ufoID = Com_UFOCrashedTypeToShortName(type);
		else
			ufoID = Com_UFOTypeToShortName(type);

		if (!LIST_ContainsString(md->ufos, ufoID))
			return qfalse;
	} else {
		return qfalse;
	}

	return qtrue;
}

/**
 * @brief Choose a map for given mission.
 * @param[in,out] mission Pointer to the mission where a new map should be added
 * @param[in] pos position of the mission (NULL if the position will be chosen afterwards)
 * @return qfalse if could not set mission
 */
qboolean CP_ChooseMap (mission_t *mission, const vec2_t pos)
{
	int i;
	int maxHits = 1;	/**< Total number of maps fulfilling mission conditions. */
	int hits = 0;		/**< Number of maps fulfilling mission conditions and that appeared less often during game. */
	int minMissionAppearance = 9999;
	int randomNum;

	if (mission->mapDef)
		return qtrue;

	/* Set maxHits and hits. */
	while (maxHits) {
		maxHits = 0;
		for (i = 0; i < cls.numMDs; i++) {
			mapDef_t *md;

			/* Check if mission fulfill conditions */
			if (!CP_MapIsSelectable(mission, i, pos))
				continue;

			maxHits++;
			md = Com_GetMapDefByIDX(i);
			if (md->timesAlreadyUsed < minMissionAppearance) {
				/* at least one fulfilling mission as been used less time than minMissionAppearance:
				 * restart the loop with this number of time.
				 * note: this implies that hits must be > 0 after the loop */
				hits = 0;
				minMissionAppearance = md->timesAlreadyUsed;
				break;
			} else if (md->timesAlreadyUsed == minMissionAppearance)
				hits++;
		}

		if (i >= cls.numMDs) {
			/* We scanned all maps in memory without finding a map used less than minMissionAppearance: exit while loop */
			break;
		}
	}

	if (!maxHits) {
		/* no map fulfill the conditions */
		if (mission->category == INTERESTCATEGORY_RESCUE) {
			/* default map for rescue mission is the rescue random map assembly */
			mission->mapDef = Com_GetMapDefinitionByID("rescue");
			mission->mapDef->timesAlreadyUsed++;
			if (!mission->mapDef)
				Com_Error(ERR_DROP, "Could not find mapdef rescue");
			return qtrue;
		} else if (mission->crashed) {
			/* default map for crashsite mission is the crashsite random map assembly */
			mission->mapDef = Com_GetMapDefinitionByID("ufocrash");
			mission->mapDef->timesAlreadyUsed++;
			if (!mission->mapDef)
				Com_Error(ERR_DROP, "Could not find mapdef ufocrash");
			return qtrue;
		} else {
			Com_Printf("CP_ChooseMap: Could not find map with required conditions:\n");
			Com_Printf("  ufo: %s -- pos: ", mission->ufo ? Com_UFOTypeToShortName(mission->ufo->ufotype) : "none");
			if (pos)
				Com_Printf("%s", MapIsWater(MAP_GetColor(pos, MAPTYPE_TERRAIN)) ? " (in water) " : "");
			if (pos)
				Com_Printf("(%.02f, %.02f)\n", pos[0], pos[1]);
			else
				Com_Printf("none\n");
			return qfalse;
		}
	}

	/* If we reached this point, that means that at least 1 map fulfills the conditions of the mission
	 * set number of mission to select randomly between 0 and hits - 1 */
	randomNum = rand() % hits;

	/* Select mission mission number 'randomnumber' that fulfills the conditions */
	for (i = 0; i < cls.numMDs; i++) {
		mapDef_t *md;

		/* Check if mission fulfill conditions */
		if (!CP_MapIsSelectable(mission, i, pos))
			continue;

		md = Com_GetMapDefByIDX(i);
		if (md->timesAlreadyUsed > minMissionAppearance)
			continue;

		/* There shouldn't be mission fulfilling conditions used less time than minMissionAppearance */
		assert(md->timesAlreadyUsed == minMissionAppearance);

		if (!randomNum)
			break;
		else
			randomNum--;
	}

	/* A mission must have been selected */
	mission->mapDef = Com_GetMapDefByIDX(i);
	mission->mapDef->timesAlreadyUsed++;
	if (cp_missiontest->integer)
		Com_Printf("Selected map '%s' (among %i possible maps)\n", mission->mapDef->id, hits);
	else
		Com_DPrintf(DEBUG_CLIENT, "Selected map '%s' (among %i possible maps)\n", mission->mapDef->id, hits);

	return qtrue;
}

/**
 * @brief Function to handle the campaign end
 */
void CP_EndCampaign (qboolean won)
{
	Cmd_ExecuteString("game_exit");

	if (won)
		UI_InitStack("endgame", NULL, qtrue, qtrue);
	else
		UI_InitStack("lostgame", NULL, qtrue, qtrue);

	Com_Drop();
}

/**
 * @brief Checks whether the player has lost the campaign
 */
void CP_CheckLostCondition (const campaign_t *campaign)
{
	qboolean endCampaign = qfalse;
	/* fraction of nation that can be below min happiness before the game is lost */
	const float nationBelowLimitPercentage = 0.5f;

	if (cp_missiontest->integer)
		return;

	if (!endCampaign && ccs.credits < -campaign->negativeCreditsUntilLost) {
		UI_RegisterText(TEXT_STANDARD, _("You've gone too far into debt."));
		endCampaign = qtrue;
	}

	/** @todo Should we make the campaign lost when a player loses all his bases?
	 * until he has set up a base again, the aliens might have invaded the whole
	 * world ;) - i mean, removing the credits check here. */
	if (ccs.credits < campaign->basecost - campaign->negativeCreditsUntilLost && !B_AtLeastOneExists()) {
		UI_RegisterText(TEXT_STANDARD, _("You've lost your bases and don't have enough money to build new ones."));
		endCampaign = qtrue;
	}

	if (!endCampaign) {
		if (CP_GetAverageXVIRate() > campaign->maxAllowedXVIRateUntilLost) {
			UI_RegisterText(TEXT_STANDARD, _("You have failed in your charter to protect Earth."
				" Our home and our people have fallen to the alien infection. Only a handful"
				" of people on Earth remain human, and the remaining few no longer have a"
				" chance to stem the tide. Your command is no more; PHALANX is no longer"
				" able to operate as a functioning unit. Nothing stands between the aliens"
				" and total victory."));
			endCampaign = qtrue;
		} else {
			/* check for nation happiness */
			int j, nationBelowLimit = 0;
			for (j = 0; j < ccs.numNations; j++) {
				const nation_t *nation = NAT_GetNationByIDX(j);
				const nationInfo_t *stats = NAT_GetCurrentMonthInfo(nation);
				if (stats->happiness < campaign->minhappiness) {
					nationBelowLimit++;
				}
			}
			if (nationBelowLimit >= nationBelowLimitPercentage * ccs.numNations) {
				/* lost the game */
				UI_RegisterText(TEXT_STANDARD, _("Under your command, PHALANX operations have"
					" consistently failed to protect nations."
					" The UN, highly unsatisfied with your performance, has decided to remove"
					" you from command and subsequently disbands the PHALANX project as an"
					" effective task force. No further attempts at global cooperation are made."
					" Earth's nations each try to stand alone against the aliens, and eventually"
					" fall one by one."));
				endCampaign = qtrue;
			}
		}
	}

	if (endCampaign) {
		Cvar_SetValue("mission_uforecovered", 0);
		CP_EndCampaign(qfalse);
	}
}

/* Initial fraction of the population in the country where a mission has been lost / won */
#define XVI_LOST_START_PERCENTAGE	0.20f
#define XVI_WON_START_PERCENTAGE	0.05f

/**
 * @brief Updates each nation's happiness and mission win/loss stats.
 * Should be called at the completion or expiration of every mission.
 * The nation where the mission took place will be most affected,
 * surrounding nations will be less affected.
 * @todo Scoring should eventually be expanded to include such elements as
 * infected humans and mission objectives other than xenocide.
 */
void CP_HandleNationData (float minHappiness, qboolean won, mission_t * mis, const nation_t *affectedNation, const missionResults_t *results)
{
	int i;
	const float civilianSum = (float) (results->civiliansSurvived + results->civiliansKilled + results->civiliansKilledFriendlyFire);
	const float alienSum = (float) (results->aliensSurvived + results->aliensKilled + results->aliensStunned);
	float performance, performanceAlien, performanceCivilian;
	float deltaHappiness = 0.0f;
	float happinessDivisor = 5.0f;

	/** @todo HACK: This should be handled properly, i.e. civilians should only factor into the scoring
	 * if the mission objective is actually to save civilians. */
	if (civilianSum == 0) {
		Com_DPrintf(DEBUG_CLIENT, "CP_HandleNationData: Warning, civilianSum == 0, score for this mission will default to 0.\n");
		performance = 0.0f;
	} else {
		/* Calculate how well the mission went. */
		performanceCivilian = (2 * civilianSum - results->civiliansKilled - 2
				* results->civiliansKilledFriendlyFire) * 3 / (2 * civilianSum) - 2;
		/** @todo The score for aliens is always negative or zero currently, but this
		 * should be dependent on the mission objective.
		 * In a mission that has a special objective, the amount of killed aliens should
		 * only serve to increase the score, not reduce the penalty. */
		performanceAlien = results->aliensKilled + results->aliensStunned - alienSum;
		performance = performanceCivilian + performanceAlien;
	}

	/* Book-keeping. */
	won ? ccs.campaignStats.missionsWon++ : ccs.campaignStats.missionsLost++;

	/* Calculate the actual happiness delta. The bigger the mission, the more potential influence. */
	deltaHappiness = 0.004 * civilianSum + 0.004 * alienSum;

	/* There is a maximum base happiness delta. */
	if (deltaHappiness > HAPPINESS_MAX_MISSION_IMPACT)
		deltaHappiness = HAPPINESS_MAX_MISSION_IMPACT;

	for (i = 0; i < ccs.numNations; i++) {
		nation_t *nation = NAT_GetNationByIDX(i);
		const nationInfo_t *stats = NAT_GetCurrentMonthInfo(nation);
		float happinessFactor;

		/* update happiness. */
		if (nation == affectedNation)
			happinessFactor = deltaHappiness;
		else
			happinessFactor = deltaHappiness / happinessDivisor;

		NAT_SetHappiness(minHappiness, nation, stats->happiness + performance * happinessFactor);
	}
}

/**
 * @brief Check for missions that have a timeout defined
 */
static void CP_CheckMissionEnd (const campaign_t* campaign)
{
	mission_t *mission;
	MIS_Foreach(mission) {
		if (CP_CheckMissionLimitedInTime(mission) && Date_LaterThan(&ccs.date, &mission->finalDate))
			CP_MissionStageEnd(campaign, mission);
	}
}

/* =========================================================== */

/**
 * @brief Converts a number of second into a char to display.
 * @param[in] second Number of second.
 * @todo Abstract the code into an extra function (DateConvertSeconds?) see also CP_DateConvertLong
 */
const char* CP_SecondConvert (int second)
{
	static char buffer[6];
	const int hour = second / SECONDS_PER_HOUR;
	const int min = (second - hour * SECONDS_PER_HOUR) / 60;
	Com_sprintf(buffer, sizeof(buffer), "%2i:%02i", hour, min);
	return buffer;
}

static const int monthLength[MONTHS_PER_YEAR] = { 31, 28, 31, 30, 31, 30, 31, 31, 30, 31, 30, 31 };

/**
 * @brief Converts a date from the engine in a (longer) human-readable format.
 * @note The seconds from "date" are ignored here.
 * @note The function always starts calculation from Jan. and also catches new years.
 * @param[in] date Contains the date to be converted.
 * @param[out] dateLong The converted date.
  */
void CP_DateConvertLong (const date_t * date, dateLong_t * dateLong)
{
	byte i;
	int d;
	size_t length = lengthof(monthLength);

	/* Get the year */
	dateLong->year = date->day / DAYS_PER_YEAR;

	/* Get the days in the year. */
	d = date->day % DAYS_PER_YEAR;

	/* Subtract days until no full month is left. */
	for (i = 0; i < length; i++) {
		if (d < monthLength[i])
			break;
		d -= monthLength[i];
	}

	dateLong->day = d + 1;
	dateLong->month = i + 1;
	dateLong->hour = date->sec / SECONDS_PER_HOUR;
	dateLong->min = (date->sec - dateLong->hour * SECONDS_PER_HOUR) / 60;
	dateLong->sec = date->sec - dateLong->hour * SECONDS_PER_HOUR - dateLong->min * 60;

	assert(dateLong->month >= 1 && dateLong->month <= MONTHS_PER_YEAR);
	assert(dateLong->day >= 1 && dateLong->day <= monthLength[i]);
}

/**
 * @brief Functions that should be called with a minimum time lapse (will be called at least every DETECTION_INTERVAL)
 * @param[in] campaign The campaign data structure
 * @param[in] dt Elapsed game seconds since last call.
 * @param[in] updateRadarOverlay true if radar overlay should be updated (only for drawing purpose)
 * @sa CP_CampaignRun
 */
static void CP_CampaignFunctionPeriodicCall (campaign_t* campaign, int dt, qboolean updateRadarOverlay)
{
	UFO_CampaignRunUFOs(campaign, dt);
	AIR_CampaignRun(campaign, dt, updateRadarOverlay);

	AIRFIGHT_CampaignRunBaseDefence(dt);
	AIRFIGHT_CampaignRunProjectiles(campaign, dt);
	CP_CheckNewMissionDetectedOnGeoscape();

	/* Update alien interest for bases */
	UFO_UpdateAlienInterestForAllBasesAndInstallations();

	/* Update how phalanx troop know alien bases */
	AB_UpdateStealthForAllBase();

	UFO_CampaignCheckEvents();
}

/**
 * @brief Returns if we are currently on the Geoscape
 * @todo This relies on scripted content. Should work other way!
 */
qboolean CP_OnGeoscape (void)
{
	return Q_streq("geoscape", UI_GetActiveWindowName());
}

/**
 * @brief delay between actions that must be executed independently of time scale
 * @sa RADAR_CheckUFOSensored
 * @sa UFO_UpdateAlienInterestForAllBasesAndInstallations
 * @sa AB_UpdateStealthForAllBase
 */
const int DETECTION_INTERVAL = (SECONDS_PER_HOUR / 2);

/**
 * @brief Ensure that the day always matches the seconds. If the seconds
 * per day limit is reached, the seconds are reset and the day is increased.
 * @param seconds The seconds to add to the campaign date
 */
static inline void CP_AdvanceTimeBySeconds (int seconds)
{
	ccs.date.sec += seconds;
	while (ccs.date.sec >= SECONDS_PER_DAY) {
		ccs.date.sec -= SECONDS_PER_DAY;
		ccs.date.day++;
	}
}

/**
 * @brief Called every frame when we are in geoscape view
 * @note Called for node types UI_MAP and UI_3DMAP
 * @sa NAT_HandleBudget
 * @sa B_UpdateBaseData
 * @sa AIR_CampaignRun
 */
void CP_CampaignRun (campaign_t *campaign)
{
	/* advance time */
	ccs.timer += cls.frametime * ccs.gameTimeScale;

	if (ccs.timer >= 1.0) {
		/* calculate new date */
		int currenthour;
		int currentmin;
		int currentsecond = ccs.date.sec;
		int currentday = ccs.date.day;
		int i;
		const int currentinterval = (int)floor(currentsecond) % DETECTION_INTERVAL;
		int dt = DETECTION_INTERVAL - currentinterval;
		dateLong_t date, oldDate;
		const int checks = (currentinterval + (int)floor(ccs.timer)) / DETECTION_INTERVAL;

		CP_DateConvertLong(&ccs.date, &oldDate);

		currenthour = (int)floor(currentsecond / SECONDS_PER_HOUR);
		currentmin = (int)floor(currentsecond / SECONDS_PER_MINUTE);

		/* Execute every actions that needs to be independent of time speed : every DETECTION_INTERVAL
		 *	- Run UFOs and craft at least every DETECTION_INTERVAL. If detection occurred, break.
		 *	- Check if any new mission is detected
		 *	- Update stealth value of phalanx bases and installations ; alien bases */
		for (i = 0; i < checks; i++) {
			ccs.timer -= dt;
			currentsecond += dt;
			CP_AdvanceTimeBySeconds(dt);
			CP_CampaignFunctionPeriodicCall(campaign, dt, qfalse);

			/* if something stopped time, we must stop here the loop */
			if (CP_IsTimeStopped()) {
				ccs.timer = 0.0f;
				break;
			}
			dt = DETECTION_INTERVAL;
		}

		dt = (int)floor(ccs.timer);

		CP_AdvanceTimeBySeconds(dt);
		currentsecond += dt;
		ccs.timer -= dt;

		/* compute minutely events  */
		/* (this may run multiple times if the time stepping is > 1 minute at a time) */
		while (currentmin < (int)floor(currentsecond / SECONDS_PER_MINUTE)) {
			currentmin++;
			PR_ProductionRun();
			B_UpdateBaseData();
		}

		/* compute hourly events  */
		/* (this may run multiple times if the time stepping is > 1 hour at a time) */
		while (currenthour < (int)floor(currentsecond / SECONDS_PER_HOUR)) {
			currenthour++;
			RS_ResearchRun();
			UR_ProcessActive();
			AII_UpdateInstallationDelay();
			AII_RepairAircraft();
			TR_TransferRun();
			CP_IncreaseAlienInterest(campaign);
		}

		/* daily events */
		for (i = currentday; i < ccs.date.day; i++) {
			/* every day */
			INS_UpdateInstallationData();
			HOS_HospitalRun();
			CP_SpawnNewMissions();
			CP_SpreadXVI();
			NAT_UpdateHappinessForAllNations(campaign->minhappiness);
			AB_BaseSearchedByNations();
			CP_CampaignRunMarket(campaign);
			CP_CheckCampaignEvents(campaign);
			CP_ReduceXVIEverywhere();
			/* should be executed after all daily event that could
			 * change XVI overlay */
			CP_UpdateNationXVIInfection();
		}

		if (dt > 0) {
			/* check for campaign events
			 * aircraft and UFO already moved during radar detection (see above),
			 * just make them move the missing part -- if any */
			CP_CampaignFunctionPeriodicCall(campaign, dt, qtrue);
		}

		UP_GetUnreadMails();
		CP_CheckMissionEnd(campaign);
		CP_CheckLostCondition(campaign);
		/* Check if there is a base attack mission */
		CP_CheckBaseAttacks();
		/* check if any stores are full */
		CAP_CheckOverflow();
		BDEF_AutoSelectTarget();

		CP_DateConvertLong(&ccs.date, &date);
		/* every new month we have to handle the budget */
		if (oldDate.month < date.month && ccs.paid && B_AtLeastOneExists()) {
			NAT_BackupMonthlyData();
			NAT_HandleBudget(campaign);
			ccs.paid = qfalse;
		} else if (date.day > 1)
			ccs.paid = qtrue;

		CP_UpdateXVIMapButton();
		/* set time cvars */
		CP_UpdateTime();
	}
}

/**
 * @brief Checks whether you have enough credits for something
 * @param[in] costs costs to check
 */
inline qboolean CP_CheckCredits (int costs)
{
	if (costs > ccs.credits)
		return qfalse;
	return qtrue;
}

/**
 * @brief Sets credits and update mn_credits cvar
 * @param[in] credits The new credits value
 * Checks whether credits are bigger than MAX_CREDITS
 */
void CP_UpdateCredits (int credits)
{
	/* credits */
	if (credits > MAX_CREDITS)
		credits = MAX_CREDITS;
	ccs.credits = credits;
	Cvar_Set("mn_credits", va(_("%i c"), ccs.credits));
}

/**
 * @brief Load mapDef statistics
 * @param[in] parent XML Node structure, where we get the information from
 */
static qboolean CP_LoadMapDefStatXML (xmlNode_t *parent)
{
	xmlNode_t *node;

	for (node = XML_GetNode(parent, SAVE_CAMPAIGN_MAPDEF); node; node = XML_GetNextNode(node, parent, SAVE_CAMPAIGN_MAPDEF)) {
		const char *s = XML_GetString(node, SAVE_CAMPAIGN_MAPDEF_ID);
		mapDef_t *map;

		if (s[0] == '\0') {
			Com_Printf("Warning: MapDef with no id in xml!\n");
			continue;
		}
		map = Com_GetMapDefinitionByID(s);
		if (!map) {
			Com_Printf("Warning: No MapDef with id '%s'!\n", s);
			continue;
		}
		map->timesAlreadyUsed = XML_GetInt(node, SAVE_CAMPAIGN_MAPDEF_COUNT, 0);
	}

	return qtrue;
}

/**
 * @brief Load callback for savegames in XML Format
 * @param[in] parent XML Node structure, where we get the information from
 */
qboolean CP_LoadXML (xmlNode_t *parent)
{
	xmlNode_t *campaignNode;
	xmlNode_t *mapNode;
	const char *name;
	campaign_t *campaign;
	xmlNode_t *mapDefStat;

	campaignNode = XML_GetNode(parent, SAVE_CAMPAIGN_CAMPAIGN);
	if (!campaignNode) {
		Com_Printf("Did not find campaign entry in xml!\n");
		return qfalse;
	}
	if (!(name = XML_GetString(campaignNode, SAVE_CAMPAIGN_ID))) {
		Com_Printf("couldn't locate campaign name in savegame\n");
		return qfalse;
	}

	campaign = CP_GetCampaign(name);
	if (!campaign) {
		Com_Printf("......campaign \"%s\" doesn't exist.\n", name);
		return qfalse;
	}

	CP_CampaignInit(campaign, qtrue);
	/* init the map images and reset the map actions */
	MAP_Reset(campaign->map);

	/* read credits */
	CP_UpdateCredits(XML_GetLong(campaignNode, SAVE_CAMPAIGN_CREDITS, 0));
	ccs.paid = XML_GetBool(campaignNode, SAVE_CAMPAIGN_PAID, qfalse);

	cls.nextUniqueCharacterNumber = XML_GetInt(campaignNode, SAVE_CAMPAIGN_NEXTUNIQUECHARACTERNUMBER, 0);

	XML_GetDate(campaignNode, SAVE_CAMPAIGN_DATE, &ccs.date.day, &ccs.date.sec);

	/* read other campaign data */
	ccs.civiliansKilled = XML_GetInt(campaignNode, SAVE_CAMPAIGN_CIVILIANSKILLED, 0);
	ccs.aliensKilled = XML_GetInt(campaignNode, SAVE_CAMPAIGN_ALIENSKILLED, 0);

	Com_DPrintf(DEBUG_CLIENT, "CP_LoadXML: Getting position\n");

	/* read map view */
	mapNode = XML_GetNode(campaignNode, SAVE_CAMPAIGN_MAP);
	ccs.center[0] = XML_GetFloat(mapNode, SAVE_CAMPAIGN_CENTER0, 0.0);
	ccs.center[1] = XML_GetFloat(mapNode, SAVE_CAMPAIGN_CENTER1, 0.0);
	ccs.angles[0] = XML_GetFloat(mapNode, SAVE_CAMPAIGN_ANGLES0, 0.0);
	ccs.angles[1] = XML_GetFloat(mapNode, SAVE_CAMPAIGN_ANGLES1, 0.0);
	ccs.zoom = XML_GetFloat(mapNode, SAVE_CAMPAIGN_ZOOM, 0.0);
	/* restore the overlay.
	* do not use Cvar_SetValue, because this function check if value->string are equal to skip calculation
	* and we never set r_geoscape_overlay->string in game: cl_geoscape_overlay won't be updated if the loaded
	* value is 0 (and that's a problem if you're loading a game when cl_geoscape_overlay is set to another value */
	cl_geoscape_overlay->integer = XML_GetInt(mapNode, SAVE_CAMPAIGN_CL_GEOSCAPE_OVERLAY, 0);
	radarOverlayWasSet = XML_GetBool(mapNode, SAVE_CAMPAIGN_RADAROVERLAYWASSET, qfalse);
	ccs.XVIShowMap = XML_GetBool(mapNode, SAVE_CAMPAIGN_XVISHOWMAP, qfalse);
	CP_UpdateXVIMapButton();

	mapDefStat = XML_GetNode(campaignNode, SAVE_CAMPAIGN_MAPDEFSTAT);
	if (mapDefStat && !CP_LoadMapDefStatXML(mapDefStat))
		return qfalse;

	mxmlDelete(campaignNode);
	return qtrue;
}

/**
 * @brief Save mapDef statistics
 * @param[out] parent XML Node structure, where we write the information to
 */
static qboolean CP_SaveMapDefStatXML (xmlNode_t *parent)
{
	int i;

	for (i = 0; i < cls.numMDs; i++) {
		const mapDef_t const* map = Com_GetMapDefByIDX(i);
		if (map->timesAlreadyUsed > 0) {
			xmlNode_t *node = XML_AddNode(parent, SAVE_CAMPAIGN_MAPDEF);
			XML_AddString(node, SAVE_CAMPAIGN_MAPDEF_ID, map->id);
			XML_AddInt(node, SAVE_CAMPAIGN_MAPDEF_COUNT, map->timesAlreadyUsed);
		}
	}

	return qtrue;
}

/**
 * @brief Save callback for savegames in XML Format
 * @param[out] parent XML Node structure, where we write the information to
 */
qboolean CP_SaveXML (xmlNode_t *parent)
{
	xmlNode_t *campaign;
	xmlNode_t *map;
	xmlNode_t *mapDefStat;

	campaign = XML_AddNode(parent, SAVE_CAMPAIGN_CAMPAIGN);

	XML_AddString(campaign, SAVE_CAMPAIGN_ID, ccs.curCampaign->id);
	XML_AddDate(campaign, SAVE_CAMPAIGN_DATE, ccs.date.day, ccs.date.sec);
	XML_AddLong(campaign, SAVE_CAMPAIGN_CREDITS, ccs.credits);
	XML_AddShort(campaign, SAVE_CAMPAIGN_PAID, ccs.paid);
	XML_AddShortValue(campaign, SAVE_CAMPAIGN_NEXTUNIQUECHARACTERNUMBER, cls.nextUniqueCharacterNumber);

	XML_AddIntValue(campaign, SAVE_CAMPAIGN_CIVILIANSKILLED, ccs.civiliansKilled);
	XML_AddIntValue(campaign, SAVE_CAMPAIGN_ALIENSKILLED, ccs.aliensKilled);

	/* Map and user interface */
	map = XML_AddNode(campaign, SAVE_CAMPAIGN_MAP);
	XML_AddFloat(map, SAVE_CAMPAIGN_CENTER0, ccs.center[0]);
	XML_AddFloat(map, SAVE_CAMPAIGN_CENTER1, ccs.center[1]);
	XML_AddFloat(map, SAVE_CAMPAIGN_ANGLES0, ccs.angles[0]);
	XML_AddFloat(map, SAVE_CAMPAIGN_ANGLES1, ccs.angles[1]);
	XML_AddFloat(map, SAVE_CAMPAIGN_ZOOM, ccs.zoom);
	XML_AddShort(map, SAVE_CAMPAIGN_CL_GEOSCAPE_OVERLAY, cl_geoscape_overlay->integer);
	XML_AddBool(map, SAVE_CAMPAIGN_RADAROVERLAYWASSET, radarOverlayWasSet);
	XML_AddBool(map, SAVE_CAMPAIGN_XVISHOWMAP, ccs.XVIShowMap);

	mapDefStat = XML_AddNode(campaign, SAVE_CAMPAIGN_MAPDEFSTAT);
	if (!CP_SaveMapDefStatXML(mapDefStat))
		return qfalse;

	return qtrue;
}

/**
 * @brief Starts a selected mission
 * @note Checks whether a dropship is near the landing zone and whether
 * it has a team on board
 * @sa CP_SetMissionVars
 */
void CP_StartSelectedMission (void)
{
	mission_t *mis;
	aircraft_t *aircraft = MAP_GetMissionAircraft();
	base_t *base;
	battleParam_t *battleParam = &ccs.battleParameters;

	if (!aircraft) {
		Com_Printf("CP_StartSelectedMission: No mission aircraft\n");
		return;
	}

	base = aircraft->homebase;

	if (MAP_GetSelectedMission() == NULL)
		MAP_SetSelectedMission(aircraft->mission);

	mis = MAP_GetSelectedMission();
	if (!mis) {
		Com_Printf("CP_StartSelectedMission: No mission selected\n");
		return;
	}

	/* Before we start, we should clear the missionResults array. */
	OBJZERO(ccs.missionResults);

	/* Various sanity checks. */
	if (!mis->active) {
		Com_Printf("CP_StartSelectedMission: Dropship not near landing zone: mis->active: %i\n", mis->active);
		return;
	}
	if (AIR_GetTeamSize(aircraft) == 0) {
		Com_Printf("CP_StartSelectedMission: No team in dropship.\n");
		return;
	}

	/* if we retry a mission we have to drop from the current game before */
	SV_Shutdown("Server quit.", qfalse);
	CL_Disconnect();

	CP_CreateBattleParameters(mis, battleParam, aircraft);
	CP_SetMissionVars(mis, battleParam);
	/* Set the states of mission Cvars to proper values. */
	Cvar_SetValue("mission_uforecovered", 0);
	Cvar_SetValue("mn_autogo", 0);

	/* manage inventory */
	ccs.eMission = base->storage; /* copied, including arrays inside! */
	CP_CleanTempInventory(base);
	CP_CleanupAircraftCrew(aircraft, &ccs.eMission);
	CP_StartMissionMap(mis, battleParam);
}

/**
 * @brief Collect alien bodies for auto missions
 * @note collect all aliens as dead ones
 */
static void CP_AutoMissionAlienCollect (aircraft_t *aircraft, const battleParam_t *battleParameters)
{
	int i;
	int aliens = battleParameters->aliens;

	if (!aliens)
		return;

	MS_AddNewMessage(_("Notice"), _("Collected dead alien bodies"), qfalse, MSG_STANDARD, NULL);

	while (aliens > 0) {
		const alienTeamGroup_t *group = battleParameters->alienTeamGroup;
		for (i = 0; i < group->numAlienTeams; i++) {
			const teamDef_t *teamDef = group->alienTeams[i];
			const int addDeadAlienAmount = aliens > 1 ? rand() % aliens : aliens;
			if (!addDeadAlienAmount)
				continue;
			assert(i < MAX_CARGO);
			assert(teamDef);
			AL_AddAlienTypeToAircraftCargo(aircraft, teamDef, addDeadAlienAmount, qtrue);
			aliens -= addDeadAlienAmount;
			if (!aliens)
				break;
		}
	}
}

/**
 * @brief Handles the auto mission for none storyrelated missions
 * @param[in,out] mission The mission to auto play
 * @param[in,out] aircraft The aircraft (or fake aircraft in case of a base attack)
 * @param[in] campaign The campaign data structure
 * @param[out] results Result of the mission
 * @param[in] battleParameters Structure that holds the battle related parameters
 * @sa GAME_CP_MissionAutoGo_f
 * @sa CL_Drop
 * @sa CP_MissionEnd
 * @sa AL_CollectingAliens
 */
void CP_GameAutoGo (mission_t *mission, aircraft_t *aircraft, const campaign_t *campaign, const battleParam_t *battleParameters, missionResults_t *results)
{
	autoMissionBattle_t autoBattle;

	assert(mission);
	assert(aircraft);

	CP_AutoBattleClearBattle(&autoBattle);
	CP_AutoBattleFillTeamFromAircraft(&autoBattle, 0, aircraft, campaign);
	CP_AutoBattleFillTeamFromBattleParams(&autoBattle, battleParameters);
	CP_AutoBattleSetDefaultHostilities(&autoBattle, qfalse);
	CP_AutoBattleRunBattle(&autoBattle);

	results->won = qfalse;
	if (autoBattle.resultType == AUTOMISSION_RESULT_SUCCESS)
		results->won = qtrue;
	else if (autoBattle.resultType == AUTOMISSION_RESULT_COSTLY_SUCCESS)
		results->won = qtrue;

	CP_AutoBattleUpdateSurivorsAfterBattle(&autoBattle, aircraft);

	/* This block is old code, but it will be left in for now, until exact numbers and stats are extracted from the auto mission results. */
	results->aliensKilled = battleParameters->aliens;
	results->aliensStunned = 0;
	results->aliensSurvived = 0;
	results->civiliansKilled = 0;
	results->civiliansKilledFriendlyFire = 0;
	results->civiliansSurvived = battleParameters->civilians;
	results->ownKilled = 0;
	results->ownKilledFriendlyFire = 0;
	results->ownStunned = 0;
	results->ownSurvived = AIR_GetTeamSize(aircraft);
	CP_InitMissionResults(results->won, results);

	/* update nation opinions */
<<<<<<< HEAD
	CP_HandleNationData(campaign->minhappiness, results->won, mission, battleParameters->nation, results);
=======
	/* Note:  "Costly Success" means many civs were killed, and therefore happiness goes DOWN, which is shy the results are flipped twice like this. */
	if (autoBattle.resultType == AUTOMISSION_RESULT_COSTLY_SUCCESS)
		results->won = qfalse;

	CL_HandleNationData(campaign->minhappiness, results->won, mission, battleParameters->nation, results);
>>>>>>> 2d923954

	if (autoBattle.resultType == AUTOMISSION_RESULT_COSTLY_SUCCESS)
		results->won = qtrue;

	CP_CheckLostCondition(campaign);

	CP_AutoMissionAlienCollect(aircraft, battleParameters);

	/* onwin and onlose triggers */
	CP_ExecuteMissionTrigger(mission, results->won);

	CP_MissionEndActions(mission, aircraft, results->won);
}

/**
 * Updates mission result menu text with appropriate values
 * @param missionResults Initialized mission results
 * @param won Whether we won the battle
 */
void CP_InitMissionResults (qboolean won, const missionResults_t *missionResults)
{
	static char resultText[1024];
	/* init result text */
	UI_RegisterText(TEXT_STANDARD, resultText);

	/* needs to be cleared and then append to it */
	Com_sprintf(resultText, sizeof(resultText), _("Aliens killed\t%i\n"), missionResults->aliensKilled);
	Q_strcat(resultText, va(_("Aliens captured\t%i\n"), missionResults->aliensStunned), sizeof(resultText));
	Q_strcat(resultText, va(_("Alien survivors\t%i\n\n"), missionResults->aliensSurvived), sizeof(resultText));
	/* team stats */
	Q_strcat(resultText, va(_("PHALANX soldiers killed by Aliens\t%i\n"), missionResults->ownKilled), sizeof(resultText));
	Q_strcat(resultText, va(_("PHALANX soldiers missing in action\t%i\n"), missionResults->ownStunned), sizeof(resultText));
	Q_strcat(resultText, va(_("PHALANX friendly fire losses\t%i\n"), missionResults->ownKilledFriendlyFire), sizeof(resultText));
	Q_strcat(resultText, va(_("PHALANX survivors\t%i\n\n"), missionResults->ownSurvived), sizeof(resultText));

	Q_strcat(resultText, va(_("Civilians killed by Aliens\t%i\n"), missionResults->civiliansKilled), sizeof(resultText));
	Q_strcat(resultText, va(_("Civilians killed by friendly fire\t%i\n"), missionResults->civiliansKilledFriendlyFire), sizeof(resultText));
	Q_strcat(resultText, va(_("Civilians saved\t%i\n\n"), missionResults->civiliansSurvived), sizeof(resultText));
	Q_strcat(resultText, va(_("Gathered items (types/all)\t%i/%i\n"), missionResults->itemTypes,
			missionResults->itemAmount), sizeof(resultText));

	if (won && missionResults->recovery)
		Q_strcat(resultText, UFO_MissionResultToString(), sizeof(resultText));
}

/**
 * @brief Checks whether a soldier should be promoted
 * @param[in] rank The rank to check for
 * @param[in] chr The character to check a potential promotion for
 * @todo (Zenerka 20080301) extend ranks and change calculations here.
 */
static qboolean CP_ShouldUpdateSoldierRank (const rank_t *rank, const character_t* chr)
{
	if (rank->type != EMPL_SOLDIER)
		return qfalse;

	/* mind is not yet enough */
	if (chr->score.skills[ABILITY_MIND] < rank->mind)
		return qfalse;

	/* not enough killed enemies yet */
	if (chr->score.kills[KILLED_ENEMIES] < rank->killedEnemies)
		return qfalse;

	/* too many civilians and team kills */
	if (chr->score.kills[KILLED_CIVILIANS] + chr->score.kills[KILLED_TEAM] > rank->killedOthers)
		return qfalse;

	return qtrue;
}

/**
 * @brief Update employees stats after mission.
 * @param[in] base The base where the team lives.
 * @param[in] aircraft The aircraft used for the mission.
 * @note Soldier promotion is being done here.
 */
void CP_UpdateCharacterStats (const base_t *base, const aircraft_t *aircraft)
{
	employee_t *employee = NULL;

	assert(aircraft);

	/* only soldiers have stats and ranks, ugvs not */
	E_Foreach(EMPL_SOLDIER, employee) {
		if (!E_IsInBase(employee, aircraft->homebase))
			continue;
		if (AIR_IsEmployeeInAircraft(employee, aircraft)) {
			character_t *chr = &employee->chr;

			/* Remember the number of assigned mission for this character. */
			chr->score.assignedMissions++;

			/** @todo use chrScore_t to determine negative influence on soldier here,
			 * like killing too many civilians and teammates can lead to unhire and disband
			 * such soldier, or maybe rank degradation. */

			/* Check if the soldier meets the requirements for a higher rank
			 * and do a promotion. */
			if (ccs.numRanks >= 2) {
				int j;
				for (j = ccs.numRanks - 1; j > chr->score.rank; j--) {
					const rank_t *rank = CL_GetRankByIdx(j);
					if (CP_ShouldUpdateSoldierRank(rank, chr)) {
						chr->score.rank = j;
						if (chr->HP > 0)
							Com_sprintf(cp_messageBuffer, sizeof(cp_messageBuffer), _("%s has been promoted to %s.\n"), chr->name, _(rank->name));
						else
							Com_sprintf(cp_messageBuffer, sizeof(cp_messageBuffer), _("%s has been awarded the posthumous rank of %s\nfor inspirational gallantry in the face of overwhelming odds.\n"), chr->name, _(rank->name));
						MS_AddNewMessage(_("Soldier promoted"), cp_messageBuffer, qfalse, MSG_PROMOTION, NULL);
						break;
					}
				}
			}
		}
	}
	Com_DPrintf(DEBUG_CLIENT, "CL_UpdateCharacterStats: Done\n");
}

#ifdef DEBUG
/**
 * @brief Debug function to add one item of every type to base storage and mark them collected.
 * @note Command to call this: debug_additems
 */
static void CP_DebugAllItems_f (void)
{
	int i;
	base_t *base;

	if (Cmd_Argc() < 2) {
		Com_Printf("Usage: %s <baseID>\n", Cmd_Argv(0));
		return;
	}

	i = atoi(Cmd_Argv(1));
	if (i >= B_GetCount()) {
		Com_Printf("invalid baseID (%s)\n", Cmd_Argv(1));
		return;
	}
	base = B_GetBaseByIDX(i);

	for (i = 0; i < csi.numODs; i++) {
		objDef_t *obj = INVSH_GetItemByIDX(i);
		if (!obj->weapon && !obj->numWeapons)
			continue;
		B_UpdateStorageAndCapacity(base, obj, 1, qfalse, qtrue);
		if (B_ItemInBase(obj, base) > 0) {
			technology_t *tech = RS_GetTechForItem(obj);
			RS_MarkCollected(tech);
		}
	}
}

/**
 * @brief Debug function to show items in base storage.
 * @note Command to call this: debug_listitem
 */
static void CP_DebugShowItems_f (void)
{
	int i;
	base_t *base;

	if (Cmd_Argc() < 2) {
		Com_Printf("Usage: %s <baseID>\n", Cmd_Argv(0));
		return;
	}

	i = atoi(Cmd_Argv(1));
	if (i >= B_GetCount()) {
		Com_Printf("invalid baseID (%s)\n", Cmd_Argv(1));
		return;
	}
	base = B_GetBaseByIDX(i);

	for (i = 0; i < csi.numODs; i++) {
		const objDef_t *obj = INVSH_GetItemByIDX(i);
		Com_Printf("%i. %s: %i\n", i, obj->id, B_ItemInBase(obj, base));
	}
}

/**
 * @brief Debug function to set the credits to max
 */
static void CP_DebugFullCredits_f (void)
{
	CP_UpdateCredits(MAX_CREDITS);
}
#endif

/* ===================================================================== */

/* these commands are only available in singleplayer */
static const cmdList_t game_commands[] = {
	{"update_base_radar_coverage", RADAR_UpdateBaseRadarCoverage_f, "Update base radar coverage"},
	{"addeventmail", CL_EventAddMail_f, "Add a new mail (event trigger) - e.g. after a mission"},
	{"stats_update", CP_StatsUpdate_f, NULL},
	{"game_go", CP_StartSelectedMission, NULL},
	{"game_timestop", CP_GameTimeStop, NULL},
	{"game_timeslow", CP_GameTimeSlow, NULL},
	{"game_timefast", CP_GameTimeFast, NULL},
	{"game_settimeid", CP_SetGameTime_f, NULL},
	{"map_center", MAP_CenterOnPoint_f, "Centers the geoscape view on items on the geoscape - and cycle through them"},
	{"map_zoom", MAP_Zoom_f, NULL},
	{"map_scroll", MAP_Scroll_f, NULL},
	{"cp_start_xvi_spreading", CP_StartXVISpreading_f, "Start XVI spreading"},
#ifdef DEBUG
	{"debug_fullcredits", CP_DebugFullCredits_f, "Debug function to give the player full credits"},
	{"debug_additems", CP_DebugAllItems_f, "Debug function to add one item of every type to base storage and mark related tech collected"},
	{"debug_listitem", CP_DebugShowItems_f, "Debug function to show all items in base storage"},
#endif
	{NULL, NULL, NULL}
};

/**
 * @brief registers callback commands that are used by campaign
 * @todo callbacks should be registered on menu push
 * (what about sideeffects for commands that are called from different menus?)
 * @sa CP_AddCampaignCommands
 * @sa CP_RemoveCampaignCallbackCommands
 */
static void CP_AddCampaignCallbackCommands (void)
{
	AIM_InitCallbacks();
	B_InitCallbacks();
	BDEF_InitCallbacks();
	BS_InitCallbacks();
	CP_TEAM_InitCallbacks();
	HOS_InitCallbacks();
	INS_InitCallbacks();
	PR_InitCallbacks();
	RS_InitCallbacks();
}

static void CP_AddCampaignCommands (void)
{
	const cmdList_t *commands;

	for (commands = game_commands; commands->name; commands++)
		Cmd_AddCommand(commands->name, commands->function, commands->description);

	CP_AddCampaignCallbackCommands();
}

/**
 * @brief registers callback commands that are used by campaign
 * @todo callbacks should be removed on menu pop
 * (what about sideeffects for commands that are called from different menus?)
 * @sa CP_AddCampaignCommands
 * @sa CP_RemoveCampaignCallbackCommands
 */
static void CP_RemoveCampaignCallbackCommands (void)
{
	AIM_ShutdownCallbacks();
	B_ShutdownCallbacks();
	BDEF_ShutdownCallbacks();
	BS_ShutdownCallbacks();
	CP_TEAM_ShutdownCallbacks();
	HOS_ShutdownCallbacks();
	INS_ShutdownCallbacks();
	PR_ShutdownCallbacks();
	RS_ShutdownCallbacks();
	MSO_Shutdown();
	UP_Shutdown();
}

static void CP_RemoveCampaignCommands (void)
{
	const cmdList_t *commands;

	for (commands = game_commands; commands->name; commands++)
		Cmd_RemoveCommand(commands->name);

	CP_RemoveCampaignCallbackCommands();
}

/**
 * @brief Called at new game and load game
 * @param[in] load @c true if we are loading game, @c false otherwise
 * @param[in] campaign Pointer to campaign - it will be set to @c ccs.curCampaign here.
 */
void CP_CampaignInit (campaign_t *campaign, qboolean load)
{
	ccs.curCampaign = campaign;

	CP_ReadCampaignData(campaign);

	/* initialise date */
	ccs.date = campaign->date;
	/* get day */
	while (ccs.date.sec > SECONDS_PER_DAY) {
		ccs.date.sec -= SECONDS_PER_DAY;
		ccs.date.day++;
	}
	CP_UpdateTime();

	RS_InitTree(campaign, load);		/**< Initialise all data in the research tree. */

	CP_AddCampaignCommands();

	CP_GameTimeStop();

	/* Init popup and map/geoscape */
	CL_PopupInit();

	CP_InitOverlay();

	CP_XVIInit();

	UI_InitStack("geoscape", "campaign_main", qtrue, qtrue);


	if (load) {
		return;
	}

	Cmd_ExecuteString("addeventmail prolog");

	RS_MarkResearchable(qtrue, NULL);
	BS_InitMarket(campaign);

	/* create initial employees */
	E_InitialEmployees(campaign);
	/* initialise view angle for 3D geoscape so that europe is seen */
	ccs.angles[YAW] = GLOBE_ROTATE;

	MAP_Reset(campaign->map);
	PR_ProductionInit();

	/* set map view */
	ccs.center[0] = ccs.center[1] = 0.5;
	ccs.zoom = 1.0;
	Vector2Set(ccs.smoothFinal2DGeoscapeCenter, 0.5, 0.5);
	VectorSet(ccs.smoothFinalGlobeAngle, 0, GLOBE_ROTATE, 0);

	CP_UpdateCredits(campaign->credits);

	/* Initialize alien interest */
	CP_ResetAlienInterest();

	/* Initialize XVI overlay */
	Cvar_SetValue("mn_xvimap", ccs.XVIShowMap);
	CP_InitializeXVIOverlay(NULL);

	/* create a base as first step */
	B_SelectBase(NULL);

	/* Spawn first missions of the game */
	CP_InitializeSpawningDelay();

	/* now check the parsed values for errors that are not caught at parsing stage */
	if (!load)
		CP_ScriptSanityCheck();
}

/**
 * @brief Campaign closing actions
 */
void CP_Shutdown (void)
{
	if (CP_IsRunning()) {
		int i;

		AB_Shutdown();
		AIR_Shutdown();
		NAT_Shutdown();
		MIS_Shutdown();
		TR_Shutdown();
		UR_Shutdown();

		/** @todo Where does this belong? */
		for (i = 0; i < ccs.numAlienCategories; i++) {
			alienTeamCategory_t *alienCat = &ccs.alienCategories[i];
			LIST_Delete(&alienCat->equipment);
		}

		cl_geoscape_overlay->integer = 0;
		/* singleplayer commands are no longer available */
		Com_DPrintf(DEBUG_CLIENT, "Remove game commands\n");
		CP_RemoveCampaignCommands();
	}

	MAP_Shutdown();
	CP_ShutdownOverlay();
}

/**
 * @brief Returns the campaign pointer from global campaign array
 * @param name Name of the campaign
 * @return campaign_t pointer to campaign with name or NULL if not found
 */
campaign_t* CP_GetCampaign (const char* name)
{
	campaign_t* campaign;
	int i;

	for (i = 0, campaign = ccs.campaigns; i < ccs.numCampaigns; i++, campaign++)
		if (Q_streq(name, campaign->id))
			break;

	if (i == ccs.numCampaigns) {
		Com_Printf("CL_GetCampaign: Campaign \"%s\" doesn't exist.\n", name);
		return NULL;
	}
	return campaign;
}

/**
 * @brief Will clear most of the parsed singleplayer data
 * @sa INV_InitInventory
 * @sa CP_ParseCampaignData
 */
void CP_ResetCampaignData (void)
{
	int i;

	cp_messageStack = NULL;

	/* cleanup dynamic mails */
	CP_FreeDynamicEventMail();

	Mem_FreePool(cp_campaignPool);

	/* called to flood the hash list - because the parse tech function
	 * was maybe already called */
	RS_ResetTechs();
	E_ResetEmployees();

	OBJZERO(ccs);

	/* Collect and count Alien team definitions. */
	for (i = 0; i < csi.numTeamDefs; i++) {
		teamDef_t *td = &csi.teamDef[i];
		if (CHRSH_IsTeamDefAlien(td))
			ccs.alienTeams[ccs.numAliensTD++] = td;
	}
	/* Clear mapDef usage staistics */
	for (i = 0; i < cls.numMDs; i++) {
		mapDef_t *md = Com_GetMapDefByIDX(i);
		md->timesAlreadyUsed = 0;
	}
}

#ifdef DEBUG
/**
 * @brief Debug function to increase the kills and test the ranks
 */
static void CP_DebugChangeCharacterStats_f (void)
{
	int j;
	base_t *base = B_GetCurrentSelectedBase();
	employee_t *employee;

	if (!base)
		return;

	E_Foreach(EMPL_SOLDIER, employee) {
		character_t *chr;

		if (!E_IsInBase(employee, base))
			continue;

		chr = &(employee->chr);
		assert(chr);

		for (j = 0; j < KILLED_NUM_TYPES; j++)
			chr->score.kills[j]++;
	}
	if (base->aircraftCurrent)
		CP_UpdateCharacterStats(base, base->aircraftCurrent);
}

#endif /* DEBUG */

/**
 * @brief Determines a random position on geoscape
 * @param[out] pos The position that will be overwritten. pos[0] is within -180, +180. pos[1] within -90, +90.
 * @param[in] noWater True if the position should not be on water
 * @sa CP_GetRandomPosOnGeoscapeWithParameters
 * @note The random positions should be roughly uniform thanks to the non-uniform distribution used.
 * @note This function always returns a value.
 */
void CP_GetRandomPosOnGeoscape (vec2_t pos, qboolean noWater)
{
	do {
		pos[0] = (frand() - 0.5f) * 360.0f;
		pos[1] = asin((frand() - 0.5f) * 2.0f) * todeg;
	} while (noWater && MapIsWater(MAP_GetColor(pos, MAPTYPE_TERRAIN)));

	Com_DPrintf(DEBUG_CLIENT, "CP_GetRandomPosOnGeoscape: Get random position on geoscape %.2f:%.2f\n", pos[0], pos[1]);
}

/**
 * @brief Determines a random position on geoscape that fulfills certain criteria given via parameters
 * @param[out] pos The position that will be overwritten with the random point fulfilling the criteria. pos[0] is within -180, +180. pos[1] within -90, +90.
 * @param[in] terrainTypes A linkedList_t containing a list of strings determining the acceptable terrain types (e.g. "grass") May be NULL.
 * @param[in] cultureTypes A linkedList_t containing a list of strings determining the acceptable culture types (e.g. "western") May be NULL.
 * @param[in] populationTypes A linkedList_t containing a list of strings determining the acceptable population types (e.g. "suburban") May be NULL.
 * @param[in] nations A linkedList_t containing a list of strings determining the acceptable nations (e.g. "asia"). May be NULL
 * @return true if a location was found, otherwise false
 * @note There may be no position fitting the parameters. The higher RASTER, the lower the probability to find a position.
 * @sa LIST_AddString
 * @sa LIST_Delete
 * @note When all parameters are NULL, the algorithm assumes that it does not need to include "water" terrains when determining a random position
 * @note You should rather use CP_GetRandomPosOnGeoscape if there are no parameters (except water) to choose a random position
 */
qboolean CP_GetRandomPosOnGeoscapeWithParameters (vec2_t pos, const linkedList_t* terrainTypes, const linkedList_t* cultureTypes, const linkedList_t* populationTypes, const linkedList_t* nations)
{
	float x, y;
	int num;
	int randomNum;

	/* RASTER might reduce amount of tested locations to get a better performance */
	/* Number of points in latitude and longitude that will be tested. Therefore, the total number of position tried
	 * will be numPoints * numPoints */
	const float numPoints = 360.0 / RASTER;
	/* RASTER is minimizing the amount of locations, so an offset is introduced to enable access to all locations, depending on a random factor */
	const float offsetX = frand() * RASTER;
	const float offsetY = -1.0 + frand() * 2.0 / numPoints;
	vec2_t posT;
	int hits = 0;

	/* check all locations for suitability in 2 iterations */
	/* prepare 1st iteration */

	/* ITERATION 1 */
	for (y = 0; y < numPoints; y++) {
		const float posY = asin(2.0 * y / numPoints + offsetY) * todeg;	/* Use non-uniform distribution otherwise we favour the poles */
		for (x = 0; x < numPoints; x++) {
			const float posX = x * RASTER - 180.0 + offsetX;

			Vector2Set(posT, posX, posY);

			if (MAP_PositionFitsTCPNTypes(posT, terrainTypes, cultureTypes, populationTypes, nations)) {
				/* the location given in pos belongs to the terrain, culture, population types and nations
				 * that are acceptable, so count it */
				/** @todo - cache the counted hits */
				hits++;
			}
		}
	}

	/* if there have been no hits, the function failed to find a position */
	if (hits == 0)
		return qfalse;

	/* the 2nd iteration goes through the locations again, but does so only until a random point */
	/* prepare 2nd iteration */
	randomNum = num = rand() % hits;

	/* ITERATION 2 */
	for (y = 0; y < numPoints; y++) {
		const float posY = asin(2.0 * y / numPoints + offsetY) * todeg;
		for (x = 0; x < numPoints; x++) {
			const float posX = x * RASTER - 180.0 + offsetX;

			Vector2Set(posT,posX,posY);

			if (MAP_PositionFitsTCPNTypes(posT, terrainTypes, cultureTypes, populationTypes, nations)) {
				num--;

				if (num < 1) {
					Vector2Set(pos, posX, posY);
					Com_DPrintf(DEBUG_CLIENT, "CP_GetRandomPosOnGeoscapeWithParameters: New random coords for a mission are %.0f:%.0f, chosen as #%i out of %i possible locations\n",
						pos[0], pos[1], randomNum, hits);
					return qtrue;
				}
			}
		}
	}

	Com_DPrintf(DEBUG_CLIENT, "CP_GetRandomPosOnGeoscapeWithParameters: New random coordinates for a mission are %.0f:%.0f, chosen as #%i out of %i possible locations\n",
		pos[0], pos[1], num, hits);

	/** @todo add EQUAL_EPSILON here? */
	/* Make sure that position is within bounds */
	assert(pos[0] >= -180);
	assert(pos[0] <= 180);
	assert(pos[1] >= -90);
	assert(pos[1] <= 90);

	return qtrue;
}

int CP_GetSalaryAdministrative (const salary_t *salary)
{
	int i, costs;

	costs = salary->adminInitial;
	for (i = 0; i < MAX_EMPL; i++)
		costs += E_CountByType(i) * CP_GetSalaryAdminEmployee(salary, i);
	return costs;
}

int CP_GetSalaryBaseEmployee (const salary_t *salary, employeeType_t type)
{
	return salary->base[type];
}

int CP_GetSalaryAdminEmployee (const salary_t *salary, employeeType_t type)
{
	return salary->admin[type];
}

int CP_GetSalaryRankBonusEmployee (const salary_t *salary, employeeType_t type)
{
	return salary->rankBonus[type];
}

int CP_GetSalaryUpKeepBase (const salary_t *salary, const base_t *base)
{
	int cost = salary->baseUpkeep;	/* base cost */
	building_t *building = NULL;
	while ((building = B_GetNextBuilding(base, building))) {
		if (building->buildingStatus == B_STATUS_WORKING
		 || building->buildingStatus == B_STATUS_CONSTRUCTION_FINISHED)
			cost += building->varCosts;
	}
	return cost;
}

/** @todo remove me and move all the included stuff to proper places */
void CP_InitStartup (const cgame_import_t *import)
{
	cgi = import;
	cp_campaignPool = Mem_CreatePool("Client: Local (per game)");

	SAV_Init();

	/* commands */
#ifdef DEBUG
	Cmd_AddCommand("debug_statsupdate", CP_DebugChangeCharacterStats_f, "Debug function to increase the kills and test the ranks");
#endif

	cp_missiontest = Cvar_Get("cp_missiontest", "0", 0, "This will never stop the time on geoscape and print information about spawned missions");

	/* init subsystems */
	MS_MessageInit();

	MIS_InitStartup();
	UP_InitStartup();
	B_InitStartup();
	INS_InitStartup();
	RS_InitStartup();
	E_InitStartup();
	HOS_InitStartup();
	AC_InitStartup();
	MAP_InitStartup();
	UFO_InitStartup();
	TR_InitStartup();
	AB_InitStartup();
	AIR_InitStartup();
	AIRFIGHT_InitStartup();
	NAT_InitStartup();
	TR_InitStartup();
	STATS_InitStartup();
	UR_InitStartup();
}<|MERGE_RESOLUTION|>--- conflicted
+++ resolved
@@ -1002,15 +1002,11 @@
 	CP_InitMissionResults(results->won, results);
 
 	/* update nation opinions */
-<<<<<<< HEAD
-	CP_HandleNationData(campaign->minhappiness, results->won, mission, battleParameters->nation, results);
-=======
 	/* Note:  "Costly Success" means many civs were killed, and therefore happiness goes DOWN, which is shy the results are flipped twice like this. */
 	if (autoBattle.resultType == AUTOMISSION_RESULT_COSTLY_SUCCESS)
 		results->won = qfalse;
 
-	CL_HandleNationData(campaign->minhappiness, results->won, mission, battleParameters->nation, results);
->>>>>>> 2d923954
+	CP_HandleNationData(campaign->minhappiness, results->won, mission, battleParameters->nation, results);
 
 	if (autoBattle.resultType == AUTOMISSION_RESULT_COSTLY_SUCCESS)
 		results->won = qtrue;
@@ -1127,7 +1123,7 @@
 			}
 		}
 	}
-	Com_DPrintf(DEBUG_CLIENT, "CL_UpdateCharacterStats: Done\n");
+	Com_DPrintf(DEBUG_CLIENT, "CP_UpdateCharacterStats: Done\n");
 }
 
 #ifdef DEBUG
