--- conflicted
+++ resolved
@@ -25,18 +25,7 @@
 #ifndef R_FONTS_H
 #define R_FONTS_H
 
-<<<<<<< HEAD
-#define MAX_HASH_STRING		128
-#define MAX_FONT_CACHE		1024
-#define MAX_FONTS			16
-#define	MAX_FONTNAME		32
-
-#define BUF_SIZE 2048
-
-/* starting offset for font texture numbers (used in font-cache) */
-=======
 /* starting offset for texture numbers used in text chunk cache */
->>>>>>> 3cacae45
 #define TEXNUM_FONTS		(TEXNUM_DELUXEMAPS + MAX_GL_DELUXEMAPS)
 
 typedef struct font_s {
@@ -49,40 +38,6 @@
 	int height;
 } font_t;
 
-<<<<<<< HEAD
-/* font definitions */
-typedef struct fontCache_s {
-	char string[MAX_HASH_STRING];	/** hash id */
-	struct fontCache_s *next;	/**< next hash entry in case of collision */
-	vec2_t size;				/**< real width and height */
-	vec2_t texsize;				/**< texture width and height */
-	GLuint texPos;				/**< the bound texture number/identifier*/
-} fontCache_t;
-
-#define MAX_FONTCACHE_ENTRIES 64
-/**
- * @brief A list of font-chaches used to draw the whole thing later.
- * @todo Maybe a linked list is better here?
- * @todo Store max height/width values as well?
- */
-typedef struct fontCacheList_s {
-	fontCache_t *cache[MAX_FONTCACHE_ENTRIES];
-	int posX[MAX_FONTCACHE_ENTRIES];	/** Stores x position value as used by R_FontGenerateGLSurface. */
-	int posY[MAX_FONTCACHE_ENTRIES];	/** Stores y position value as used by R_FontGenerateGLSurface. */
-	int numCaches;	/**< Number of font-caches */
-	int height;	/**< Sum of the heights of all caches. Assumes no spaces between caches right now. */
-	int width;	/**< Width of the biggest line. Assumes that all caches are aligned. */
-} fontCacheList_t;
-
-typedef struct {
-	const char *name;
-	int renderStyle;
-} fontRenderStyle_t;
-
-#define NUM_FONT_STYLES (sizeof(fontStyle) / sizeof(fontRenderStyle_t))
-
-=======
->>>>>>> 3cacae45
 /* public */
 void R_FontShutdown(void);
 void R_FontInit(void);
